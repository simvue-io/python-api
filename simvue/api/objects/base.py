--- conflicted
+++ resolved
@@ -808,17 +808,13 @@
 
     def _put(self, **kwargs: object) -> dict[str, object]:
         if not self.url:
-<<<<<<< HEAD
             _out_msg: str = f"Identifier for instance of {self._label} Unknown"
             raise RuntimeError(_out_msg)
-=======
-            raise RuntimeError(f"Identifier for instance of {self._label} Unknown")
 
         # Remove any extra keys
         for key in self._local_only_args:
             _ = kwargs.pop(key, None)
 
->>>>>>> 1add4455
         _response = sv_put(
             url=f"{self.url}", headers=self._headers, data=kwargs, is_json=True
         )
