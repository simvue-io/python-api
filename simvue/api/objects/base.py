--- conflicted
+++ resolved
@@ -10,6 +10,7 @@
 import inspect
 import json
 import logging
+import pathlib
 import types
 import typing
 import uuid
@@ -18,20 +19,6 @@
 import msgpack
 import pydantic
 
-<<<<<<< HEAD
-if typing.TYPE_CHECKING:
-    import pathlib
-
-from simvue.api.request import (
-    delete as sv_delete,
-)
-=======
-from collections.abc import Generator
-from simvue.utilities import staging_merger
-from simvue.config.user import SimvueConfiguration
-from simvue.exception import ObjectNotFoundError
-from simvue.version import __version__
->>>>>>> 576a018f
 from simvue.api.request import (
     get as sv_get,
 )
@@ -441,13 +428,8 @@
 
     @classmethod
     @abc.abstractmethod
-<<<<<<< HEAD
-    def new(cls, **_: object) -> Self:
+    def new(cls, **_) -> Self:
         """Define new instance of this object."""
-=======
-    def new(cls, **_) -> Self:
-        pass
->>>>>>> 576a018f
 
     @classmethod
     def batch_create(
@@ -458,13 +440,8 @@
 
     @classmethod
     def ids(
-<<<<<<< HEAD
         cls, count: int | None = None, offset: int | None = None, **kwargs: object
     ) -> Generator[str]:
-=======
-        cls, count: int | None = None, offset: int | None = None, **kwargs
-    ) -> Generator[str, None, None]:
->>>>>>> 576a018f
         """Retrieve a list of all object identifiers.
 
         Parameters
@@ -503,13 +480,8 @@
         *,
         count: pydantic.PositiveInt | None = None,
         offset: pydantic.NonNegativeInt | None = None,
-<<<<<<< HEAD
         **kwargs: object,
     ) -> Generator[tuple[str, Self]]:
-=======
-        **kwargs,
-    ) -> Generator[tuple[str, T | None], None, None]:
->>>>>>> 576a018f
         """Retrieve items of this object type from the server.
 
         Parameters
@@ -576,18 +548,13 @@
 
     @classmethod
     def _get_all_objects(
-<<<<<<< HEAD
-        cls, offset: int | None, count: int | None, **kwargs: object
-    ) -> Generator[dict[str, object]]:
-=======
         cls,
         offset: int | None,
         count: int | None,
         endpoint: str | None = None,
         expected_type: type = dict,
         **kwargs,
-    ) -> Generator[dict, None, None]:
->>>>>>> 576a018f
+    ) -> Generator[dict[str, object]]:
         _class_instance = cls(_read_only=True)
 
         # Allow the possibility of paginating a URL that is not the
@@ -608,24 +575,12 @@
             count=count,
             **kwargs,  # pyright: ignore[reportArgumentType]
         ):
-<<<<<<< HEAD
-            yield typing.cast(
-                "dict[str, object]",
-                get_json_from_response(
-                    response=response,
-                    expected_status=[http.HTTPStatus.OK],
-                    scenario=f"Retrieval of {_label}s",
-                ),
-            )
-
-    def read_only(self, is_read_only: bool) -> None:  # noqa: FBT001
-=======
             _generator = get_json_from_response(
                 response=response,
                 expected_status=[http.HTTPStatus.OK],
                 scenario=f"Retrieval of {_label}s",
                 expected_type=expected_type,
-            )  # type: ignore
+            )
 
             if expected_type is dict:
                 yield _generator
@@ -633,7 +588,6 @@
                 yield from _generator
 
     def read_only(self, is_read_only: bool) -> None:
->>>>>>> 576a018f
         """Set whether this object is in read only state.
 
         Parameters
@@ -650,11 +604,7 @@
         if not self._read_only:
             self._staging = self._get_local_staged()
 
-<<<<<<< HEAD
-    def commit(self) -> dict[str, object] | None:
-=======
-    def commit(self) -> dict | list[dict] | None:
->>>>>>> 576a018f
+    def commit(self) -> list[dict[str, str]] | dict[str, str] | None:
         """Send updates to the server, or if offline, store locally."""
         if self._read_only:
             raise AttributeError("Cannot commit object in 'read-only' mode")
@@ -669,36 +619,34 @@
             self._cache()
             return None
 
-<<<<<<< HEAD
-        _response: dict[str, object] | None = None
-=======
         _response: dict[str, str] | list[dict[str, str]] | None = None
->>>>>>> 576a018f
 
         # Initial commit is creation of object
         # if staging is empty then we do not need to use PUT
         if not self._identifier or self._identifier.startswith("offline_"):
-<<<<<<< HEAD
-            self._logger.debug(
-                "Posting from staged data for %s '%s': %s",
-                self._label,
-                self.id,
-                self._staging,
-            )
-            _response = self._post(**self._staging)
-=======
             # If batch upload send as list, else send as dictionary of params
-            if _batch_commit := self._staging.get("batch"):
+            _batch_commit = typing.cast(
+                "list[dict[str, object]] | None", self._staging.get("batch")
+            )
+            if _batch_commit is not None:
                 self._logger.debug(
-                    f"Posting batched data to server: {len(_batch_commit)} {self._label}s"
+                    "Posting batched data to server: %s %ss",
+                    len(_batch_commit),
+                    self._label,
                 )
-                _response = self._post_batch(batch_data=_batch_commit)
+                _response = typing.cast(
+                    "list[dict[str, str]]", self._post_batch(batch_data=_batch_commit)
+                )
             else:
                 self._logger.debug(
-                    f"Posting from staged data for {self._label} '{self.id}': {self._staging}"
+                    "Posting from staged data for %s '%s': %s",
+                    self._label,
+                    self.id,
+                    self._staging,
                 )
-                _response = self._post_single(**self._staging)
->>>>>>> 576a018f
+                _response = typing.cast(
+                    "dict[str, str]", self._post_single(**self._staging)
+                )
         elif self._staging:
             self._logger.debug(
                 "Pushing updates from staged data for %s '%s': %s",
@@ -706,7 +654,7 @@
                 self.id,
                 self._staging,
             )
-            _response = self._put(**self._staging)
+            _response = typing.cast("dict[str, str]", self._put(**self._staging))
 
         # Clear staged changes
         self._clear_staging()
@@ -742,21 +690,10 @@
         """
         return None if self._identifier is None else self._base_url / self._identifier
 
-<<<<<<< HEAD
-    def _post(self, *, is_json: bool = True, **kwargs: object) -> dict[str, typing.Any]:
-        if not is_json and not (
-            kwargs := (msgpack.packb(kwargs, use_bin_type=True) or {})
-        ):
-            raise TypeError(
-                "Expected value for object data post after packing but"
-                " got empty dictionary."
-            )
-=======
     def _post_batch(
         self,
         batch_data: list[ObjectBatchArgs],
     ) -> list[dict[str, str]]:
->>>>>>> 576a018f
         _response = sv_post(
             url=f"{self._base_url}",
             headers=self._headers | {"Content-Type": "application/msgpack"},
@@ -766,11 +703,9 @@
         )
 
         if _response.status_code == http.HTTPStatus.FORBIDDEN:
-            _out_msg: str = (
-                "Forbidden: You do not have permission to create "
-                f"object of type '{self._label}'"
-            )
-            raise RuntimeError(_out_msg)
+            raise RuntimeError(
+                f"Forbidden: You do not have permission to create object of type '{self._label}'"
+            )
 
         _json_response = get_json_from_response(
             response=_response,
@@ -802,17 +737,12 @@
             is_json=is_json,
         )
 
-<<<<<<< HEAD
-        if isinstance(_json_response, list):
-            raise TypeError("Expected dictionary from JSON response but got type list")
-
-        _id = typing.cast("str | None", _json_response.get("id"))
-        if _id:
-=======
         if _response.status_code == http.HTTPStatus.FORBIDDEN:
-            raise RuntimeError(
-                f"Forbidden: You do not have permission to create object of type '{self._label}'"
-            )
+            _out_msg: str = (
+                "Forbidden: You do not have permission to create "
+                f"object of type '{self._label}'"
+            )
+            raise RuntimeError(_out_msg)
 
         _json_response = get_json_from_response(
             response=_response,
@@ -820,8 +750,11 @@
             scenario=f"Creation of {self._label}",
         )
 
-        if _id := _json_response.get("id"):
->>>>>>> 576a018f
+        if isinstance(_json_response, list):
+            raise TypeError("Expected dictionary from JSON response but got type list")
+
+        _id = typing.cast("str | None", _json_response.get("id"))
+        if _id:
             self._logger.debug("'%s' created successfully", _id)
             self._identifier = _id
         elif not self._is_set:
