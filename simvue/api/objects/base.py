"""Simvue RestAPI Objects.

Contains base class for interacting with objects on the Simvue server
"""

from __future__ import annotations

import abc
import http
import inspect
import json
import logging
import types
import typing
import uuid
from collections.abc import Generator  # noqa: TC003

import msgpack
import pydantic

<<<<<<< HEAD
from simvue.api.request import delete as sv_delete
=======
from collections.abc import Generator
from simvue.utilities import staging_merger
from simvue.config.user import SimvueConfiguration
from simvue.exception import ObjectNotFoundError
>>>>>>> 5fd693c6
from simvue.api.request import (
    get as sv_get,
)
from simvue.api.request import (
    get_json_from_response,
    get_paginated,
)
from simvue.api.request import (
    post as sv_post,
)
from simvue.api.request import (
    put as sv_put,
)
from simvue.api.url import URL
from simvue.config.user import SimvueConfiguration
from simvue.exception import ObjectNotFoundError
from simvue.utilities import staging_merger
from simvue.version import __version__

try:
    from typing import Self
except ImportError:
    from typing_extensions import Self  # noqa: UP035

try:
    from typing import override
except ImportError:
    from typing_extensions import override  # noqa: UP035

if typing.TYPE_CHECKING:
    import pathlib

T = typing.TypeVar("T", bound="SimvueObject")
C = typing.TypeVar("C")
U = typing.TypeVar("U")


def staging_check(
    member_func: typing.Callable[[T], C],
) -> typing.Callable[[T], C]:
    """Check if requested attribute has uncommitted changes via decorator."""

    def _wrapper(self: T) -> C:
        _sv_obj = typing.cast("SimvueObject", getattr(self, "_sv_obj", self))
        if not hasattr(_sv_obj, "_offline"):
            _out_msg: str = (
                f"Cannot use 'staging_check' decorator on type '{type(self).__name__}'"
            )
            raise RuntimeError(_out_msg)
        if _sv_obj._offline:  # noqa: SLF001
            return member_func(self)
        if not _sv_obj._read_only and member_func.__name__ in _sv_obj._staging:  # noqa: SLF001
            _sv_obj._logger.warning(  # noqa: SLF001
                "Uncommitted change found for attribute '%s'", member_func.__name__
            )
        return member_func(self)

    _wrapper.__doc__ = member_func.__doc__
    _wrapper.__name__ = member_func.__name__
    _wrapper.__annotations__ = member_func.__annotations__
    _wrapper.__module__ = member_func.__module__
    _wrapper.__qualname__ = member_func.__qualname__
    _wrapper.__dict__ = member_func.__dict__
    return _wrapper


def write_only(
    attribute_func: typing.Callable[[T, U], None],
) -> typing.Callable[[T, U], None]:
    """Check if function only available in write mode."""

    def _wrapper(self: T, *args: U, **kwargs: U) -> object | None:
        _sv_obj: SimvueObject = typing.cast(
            "SimvueObject", getattr(self, "_sv_obj", self)
        )
        if _sv_obj._read_only:  # noqa: SLF001
            _out_msg: str = (
                f"Cannot set property '{attribute_func.__name__}' "
                f"on read-only object of type '{_sv_obj._label}'"  # noqa: SLF001
            )
            raise AssertionError(_out_msg)
        return attribute_func(self, *args, **kwargs)

    _wrapper.__name__ = attribute_func.__name__
    _wrapper.__name__ = attribute_func.__name__
    _wrapper.__annotations__ = attribute_func.__annotations__
    _wrapper.__module__ = attribute_func.__module__
    _wrapper.__qualname__ = attribute_func.__qualname__
    _wrapper.__dict__ = attribute_func.__dict__
    return _wrapper


class SimvueObjectAttribute(typing.Generic[T]):
    """Interface for attributes to Simvue objects with sub-attributes."""

    def __init__(self, sv_obj: T) -> None:
        """Initialise visibility with target object."""
        self._sv_obj: T = sv_obj


class Visibility(SimvueObjectAttribute["SimvueObject"]):
    """Interface for object visibility definition."""

    def _update_visibility(self, key: str, value: object) -> None:
        """Tpdate the visibility configuration for this object."""
        _visibility = self._sv_obj._get_visibility() | {key: value}  # noqa: SLF001
        self._sv_obj._staging["visibility"] = _visibility  # noqa: SLF001

    @property
    @staging_check
    def users(self) -> list[str]:
        """Set/retrieve the list of users able to see this object.

        Parameters
        ----------
        users : list[str]

        Returns
        -------
        list[str]
        """
        _users: list[str] = typing.cast(
            "list[str]",
            self._sv_obj._get_visibility().get("users", []),  # noqa: SLF001
        )
        return _users

    @users.setter
    @write_only
    def users(self, users: list[str]) -> None:
        self._update_visibility("users", users)

    @property
    @staging_check
    def public(self) -> bool:
        """Set/retrieve if this object is publicly visible.

        Parameters
        ----------
        public : bool

        Returns
        -------
        bool
        """
        _public: bool = typing.cast(
            "bool",
            self._sv_obj._get_visibility().get("public", False),  # noqa: SLF001
        )
        return _public

    @public.setter
    @write_only
    def public(self, public: bool) -> None:
        self._update_visibility("public", public)

    @property
    @staging_check
    def tenant(self) -> bool:
        """Set/retrieve whether this object is visible to the current tenant.

        Parameters
        ----------
        tenant : bool

        Returns
        -------
        bool
        """
        _tenant: bool = typing.cast(
            "bool",
            self._sv_obj._get_visibility().get("tenant", False),  # noqa: SLF001
        )
        return _tenant

    @tenant.setter
    @write_only
    def tenant(self, tenant: bool) -> None:
        self._update_visibility("tenant", tenant)


class Sort(pydantic.BaseModel):
    """Base class for performing sort during retrieval."""

    column: str
    descending: bool = True

    def to_params(self) -> dict[str, str | bool]:
        """Convert to RestAPI parameters."""
        return {"id": self.column, "desc": self.descending}


class VisibilityBatchArgs(pydantic.BaseModel):
    """Class defining visibility arguments for batch upload."""

    tenant: bool | None = None
    user: list[str] | None = None
    public: bool | None = None


class ObjectBatchArgs(pydantic.BaseModel):
    """Base class for object batch upload arguments."""


class SimvueObject(abc.ABC):
    """Base class for all RestAPI objects."""

    def __init__(
        self,
        identifier: str | None = None,
        *,
        _read_only: bool = True,
        _local: bool = False,
        _user_agent: str | None = None,
        _offline: bool = False,
        **kwargs: object,
    ) -> None:
        self._logger: logging.Logger = logging.getLogger(
            f"simvue.{self.__class__.__name__}"
        )
        self._label: str = getattr(self, "_label", self.__class__.__name__.lower())

        # Local blocks any remote connection completely, this prevents multiple server
        # calls when information cannot be found locally which is important
        # especially if the user opted to veto information
        self._local: bool = _local

        self._read_only: bool = _read_only
        self._is_set: bool = False
        self._endpoint: str = getattr(self, "_endpoint", f"{self._label}s")

        # For simvue object initialisation, unlike the server there is no nested
        # arguments, however this means that there are extra keys during post which
        # need removing, this attribute handles that and should be set in subclasses.
        self._local_only_args: list[str] = ["created", "obj_type"]

        self._identifier: str | None = (
            identifier if identifier is not None else f"offline_{uuid.uuid1()}"
        )
        self._properties: list[str] = [
            name
            for name, member in inspect.getmembers(self.__class__)
            if isinstance(member, property) and name not in ("label", "base_url")
        ]
        self._offline: bool = _offline or (
            identifier is not None and identifier.startswith("offline_")
        )

        _config_args = {
            "server_url": kwargs.pop("server_url", None),
            "server_token": kwargs.pop("server_token", None),
            "mode": "offline" if self._offline else "online",
        }

        self._user_config: SimvueConfiguration = SimvueConfiguration.fetch(
            **_config_args
        )

        # Use a single file for each object so we can have parallelism
        # e.g. multiple runs writing at the same time
        self._local_staging_file: pathlib.Path = (
            self._user_config.offline.cache.joinpath(
                self._endpoint, f"{self._identifier}.json"
            )
        )

        self._headers: dict[str, str] = (
<<<<<<< HEAD
            {
                "Authorization": (
                    f"Bearer {self._user_config.server.token.get_secret_value()}"
                ),
                "User-Agent": _user_agent or f"Simvue Python client {__version__}",
                "Accept-Encoding": "gzip",
            }
            if not self._offline
            else {}
=======
            self._user_config.headers if not self._offline else {}
>>>>>>> 5fd693c6
        )

        self._params: dict[str, str] = {}

        self._staging: dict[str, typing.Any] = {}

        # If this object is read-only, but not a local construction, make an API call
        if (
            not self._identifier.startswith("offline_")
            and self._read_only
            and not self._local
        ):
            self._staging = self._get()

        # Recover any locally staged changes if not read-only
        self._staging |= (
            {} if (_read_only and not self._offline) else self._get_local_staged()
        )

        self._staging |= kwargs

    def _get_local_staged(self) -> dict[str, object]:
        """Retrieve any locally staged data for this identifier."""
        if not self._local_staging_file.exists() or not self._identifier:
            return {}

        with self._local_staging_file.open() as in_f:
            return typing.cast("dict[str, object]", json.load(in_f))

    def _stage_to_other(
        self,
        obj_label: str,
        key: str,
        value: typing.Any,  # noqa: ANN401
    ) -> None:
        """Stage a change to another object type."""
        with self._local_staging_file.open() as in_f:
            _staged_data = typing.cast("dict[str, typing.Any]", json.load(in_f))

        if key not in _staged_data[obj_label]:
            _staged_data[key] = value
            return

        if isinstance(_staged_data[key], list):
            if not _staged_data.get(key):
                _staged_data[key] = []
            _staged_data[key] += value
        elif isinstance(_staged_data[key], dict):
            if not _staged_data.get(key):
                _staged_data[key] = {}
            _staged_data[key] |= value
        else:
            _staged_data[key] = value

        with self._local_staging_file.open("w") as out_f:
            json.dump(_staged_data, out_f, indent=2)

    def _get_attribute(
        self,
        attribute: str,
        *,
        url: str | None = None,
    ) -> object:
        """Retrieve an attribute for the given object.

        Parameters
        ----------
        attribute : str
            name of attribute to retrieve
        url : str | None, optional
            alternative URL to use for retrieval.

        Returns
        -------
        object
            the attribute value
        """
        # In the case where the object is read-only, staging is the data
        # already retrieved from the server
        _attribute_is_property: bool = attribute in self._properties
        _state_is_read_only: bool = getattr(self, "_read_only", True)
        _offline_state: bool = (
            self._identifier is not None and self._identifier.startswith("offline_")
        )

        if (_attribute_is_property and _state_is_read_only) or _offline_state:
            try:
                return self._staging[attribute]
            except KeyError as e:
                if self._local:
                    raise
                # If the key is not in staging, but the object is not in offline mode
                # retrieve from the server and update cache instead
                if not _offline_state and (
                    _attribute := self._get(url=url).get(attribute)
                ):
                    self._staging[attribute] = _attribute
                    return _attribute
                _out_msg: str = (
                    f"Could not retrieve attribute '{attribute}' "
                    f"for {self._label} '{self._identifier}' from cached data"
                )
                raise AttributeError(_out_msg) from e

        try:
            self._logger.debug(
                "Retrieving attribute '%s' from %s '%s'",
                attribute,
                self._label,
                self._identifier,
            )
            return self._get(url=url)[attribute]
        except KeyError as e:
            if self._offline:
                _out_msg = (
                    f"A value for attribute '{attribute}' has "
                    f"not yet been committed for offline {self._label}"
                    f" {self._identifier}'"
                )
                raise AttributeError(_out_msg) from e
            _out_msg = (
                f"Expected key '{attribute}' for {self._label} '{self._identifier}'"
            )
            raise RuntimeError(_out_msg) from e

    def _clear_staging(self) -> None:
        self._staging = {}

        if not self._local_staging_file.exists():
            return

        with self._local_staging_file.open() as in_f:
            _staged_data = json.load(in_f)

        if _staged_data.get(self._label):
            _staged_data[self._label].pop(self._identifier, None)

        with self._local_staging_file.open("w") as out_f:
            json.dump(_staged_data, out_f, indent=2)

    def _get_visibility(self) -> dict[str, bool | list[str]]:
        try:
            return typing.cast(
                "dict[str, bool | list[str]]", self._get_attribute("visibility")
            )
        except AttributeError:
            return {}

    @classmethod
    @abc.abstractmethod
    def new(cls, **_: typing.Any) -> Self:  # noqa: ANN401
        """Define new instance of this object."""

    @classmethod
    def batch_create(
        cls, obj_args: ObjectBatchArgs, visibility: VisibilityBatchArgs
    ) -> Generator[str]:
        """Upload a set of objects."""
        _, __ = obj_args, visibility
        raise NotImplementedError

    @classmethod
    def ids(
        cls, count: int | None = None, offset: int | None = None, **kwargs: object
    ) -> Generator[str]:
        """Retrieve a list of all object identifiers.

        Parameters
        ----------
        count: int | None, optional
            limit number of objects
        offset : int | None, optional
            set start index for objects list

        Yields
        ------
        str
            identifiers for all objects of this type.
        """
        _class_instance = cls(_read_only=True, _local=True)
        _count: int = 0
        for response in cls._get_all_objects(offset, count=count, **kwargs):  # pyright: ignore[reportArgumentType]
            _data = typing.cast("list[dict[str, object]] | None", response.get("data"))
            if _data is None:
                _out_msg: str = (
                    f"Expected key 'data' for retrieval of "
                    f"{_class_instance.__class__.__name__.lower()}s"
                )
                raise RuntimeError(_out_msg)
            for entry in _data:
                _id = typing.cast("str", entry["id"])
                yield _id
                _count += 1
                if count and _count > count:
                    return

    @classmethod
    @pydantic.validate_call
    def get(
        cls,
        *,
        count: pydantic.PositiveInt | None = None,
        offset: pydantic.NonNegativeInt | None = None,
        **kwargs: object,
    ) -> Generator[tuple[str, Self]]:
        """Retrieve items of this object type from the server.

        Parameters
        ----------
        count: int | None, optional
            limit number of objects
        offset : int | None, optional
            set start index for objects list

        Yields
        ------
        tuple[str, SimvueObject | None]
            object corresponding to an entry on the server.

        Returns
        -------
        Generator[tuple[str, SimvueObject]]
        """
        _class_instance = cls(_read_only=True, _local=True)
        _count: int = 0

        for _response in cls._get_all_objects(offset, count=count, **kwargs):  # pyright: ignore[reportArgumentType]
            if count and _count > count:
                return

            _data = typing.cast("list[dict[str, object]] | None", _response.get("data"))
            if _data is None:
                _out_msg: str = (
                    f"Expected key 'data' for retrieval of "
                    f"{_class_instance.__class__.__name__.lower()}s"
                )
                raise RuntimeError(_out_msg)

            # If data is an empty list
            if not _data:
                return

            for entry in _data:
                _id = typing.cast("str", entry["id"])
                yield _id, cls(_read_only=True, identifier=_id, _local=True, **entry)  # pyright: ignore[reportArgumentType]
                _count += 1

    @classmethod
    def count(cls, **kwargs: object) -> int:
        """Return the total number of entries for this object type from the server.

        Returns
        -------
        int
            total from server database for current user.
        """
        _class_instance = cls(_read_only=True)
        _count_total: int = 0
        for _data in cls._get_all_objects(count=None, offset=None, **kwargs):  # pyright: ignore[reportArgumentType]
            _count = typing.cast("int | None", _data.get("count"))
            if not _count:
                _out_msg: str = (
                    "Expected key 'count' for retrieval of"
                    f" {_class_instance.__class__.__name__.lower()}s"
                )
                raise RuntimeError(_out_msg)
            _count_total += _count
        return _count_total

    @classmethod
    def _get_all_objects(
        cls,
        offset: int | None,
        count: int | None,
        endpoint: str | None = None,
        expected_type: type = dict,
        **kwargs: object,
    ) -> Generator[dict[str, object]]:
        _class_instance = cls(_read_only=True)

        # Allow the possibility of paginating a URL that is not the
        # main class endpoint
        _url = (
            f"{_class_instance._user_config.server.url}/{endpoint}"
            if endpoint
            else f"{_class_instance.base_url}"
        )

        _label = _class_instance.__class__.__name__.lower()
        _label = _label.removesuffix("s")

        for response in get_paginated(
            _url,
            headers=_class_instance._headers,
            offset=offset,
            count=count,
            **kwargs,  # pyright: ignore[reportArgumentType]
        ):
            _generator = get_json_from_response(
                response=response,
                expected_status=[http.HTTPStatus.OK],
                scenario=f"Retrieval of {_label}s",
                expected_type=expected_type,
            )

            if expected_type is dict:
                yield typing.cast("dict[str, object]", _generator)
            else:
                yield from typing.cast("list[dict[str, object]]", _generator)

    def read_only(self, is_read_only: bool) -> None:  # noqa: FBT001
        """Set whether this object is in read only state.

        Parameters
        ----------
        is_read_only : bool
            whether object is read only.
        """
        self._read_only = is_read_only

        # If using writable mode, clear the staging dictionary as
        # in this context it contains existing data retrieved
        # from the server/local entry which we dont want to
        # re-push unnecessarily, then read any locally staged changes
        if not self._read_only:
            self._staging = self._get_local_staged()

    def commit(self) -> list[dict[str, str]] | dict[str, str] | None:
        """Send updates to the server, or if offline, store locally."""
        if self._read_only:
            raise AttributeError("Cannot commit object in 'read-only' mode")

        if self._offline:
            self._logger.debug(
                "Writing updates to staging file for %s '%s': %s",
                self._label,
                self.id,
                self._staging,
            )
            self._cache()
            return None

        _response: dict[str, str] | list[dict[str, str]] | None = None

        # Initial commit is creation of object
        # if staging is empty then we do not need to use PUT
        if not self._identifier or self._identifier.startswith("offline_"):
            # If batch upload send as list, else send as dictionary of params
            _batch_commit = typing.cast(
                "list[ObjectBatchArgs] | None", self._staging.get("batch")
            )
            if _batch_commit is not None:
                self._logger.debug(
                    "Posting batched data to server: %s %ss",
                    len(_batch_commit),
                    self._label,
                )
                _response = self._post_batch(batch_data=_batch_commit)
            else:
                self._logger.debug(
                    "Posting from staged data for %s '%s': %s",
                    self._label,
                    self.id,
                    self._staging,
                )
                _response = typing.cast(
                    "dict[str, str]", self._post_single(**self._staging)
                )
        elif self._staging:
            self._logger.debug(
                "Pushing updates from staged data for %s '%s': %s",
                self._label,
                self.id,
                self._staging,
            )
            _response = typing.cast("dict[str, str]", self._put(**self._staging))

        # Clear staged changes
        self._clear_staging()

        return _response

    @property
    def offline(self) -> bool:
        """Return of object in offline mode."""
        return self._offline

    @property
    def staging(self) -> dict[str, typing.Any]:
        """Return staging mapping."""
        return self._staging

    @property
    def headers(self) -> dict[str, str]:
        """Return request headers."""
        return self._headers

    @property
    def id(self) -> str | None:
        """The identifier for this object if applicable.

        Returns
        -------
        str | None
        """
        return self._identifier

    @property
    def base_url(self) -> URL:
        """Retrieve the base URL for this object."""
        return URL(f"{self._user_config.server.url}") / self._endpoint

    @property
    def url(self) -> URL | None:
        """The URL for accessing this object on the server.

        Returns
        -------
        simvue.api.url.URL | None
        """
        return None if self._identifier is None else self.base_url / self._identifier

    def _post_batch(
        self,
        batch_data: list[ObjectBatchArgs],
    ) -> list[dict[str, str]]:
        _response = sv_post(
            url=f"{self.base_url}",
            headers=self._headers | {"Content-Type": "application/msgpack"},
            params=self._params,
            data=batch_data,
            is_json=True,
        )

        if _response.status_code == http.HTTPStatus.FORBIDDEN:
            _out_msg: str = (
                "Forbidden: You do not have permission to create object "
                f"of type '{self._label}'"
            )
            raise RuntimeError(_out_msg)

        _json_response = get_json_from_response(
            response=_response,
            expected_status=[http.HTTPStatus.OK, http.HTTPStatus.CONFLICT],
            scenario=f"Creation of multiple {self._label}s",
            expected_type=list,
        )

        if len(batch_data) != (_n_created := len(_json_response)):
            _out_msg = (
                f"Expected {len(batch_data)} to be created, "
                f"but only {_n_created} found."
            )
            raise RuntimeError(_out_msg)

        self._logger.debug("Successfully created %s %ss", _n_created, self._label)

        return typing.cast("list[dict[str, str]]", _json_response)

    def _post_single(
        self,
        *,
        is_json: bool = True,
        data: list[dict[str, object]] | dict[str, object] | None = None,
        **kwargs: object,
    ) -> dict[str, typing.Any] | list[dict[str, typing.Any]]:
<<<<<<< HEAD
        _data = kwargs if is_json else msgpack.packb(data or kwargs, use_bin_type=True)

=======
>>>>>>> 5fd693c6
        # Remove any extra keys
        for key in self._local_only_args:
            _ = (data or kwargs).pop(key, None)

        if not is_json:
            kwargs = msgpack.packb(data or kwargs, use_bin_type=True)

        _response = sv_post(
            url=f"{self.base_url}",
            headers=self._headers | {"Content-Type": "application/msgpack"},
            params=self._params,
            data=_data or kwargs,
            is_json=is_json,
        )

        if _response.status_code == http.HTTPStatus.FORBIDDEN:
            _out_msg: str = (
                "Forbidden: You do not have permission to create "
                f"object of type '{self._label}'"
            )
            raise RuntimeError(_out_msg)

        _json_response = get_json_from_response(
            response=_response,
            expected_status=[http.HTTPStatus.OK, http.HTTPStatus.CONFLICT],
            scenario=f"Creation of {self._label}",
        )

        if isinstance(_json_response, list):
            raise TypeError("Expected dictionary from JSON response but got type list")

        _id = typing.cast("str | None", _json_response.get("id"))
        if _id:
            self._logger.debug("'%s' created successfully", _id)
            self._identifier = _id
        elif not self._is_set:
            _detail = _json_response.get("detail", _json_response)

            if not _detail:
                _detail = "No information in JSON response."

            _out_msg = f"Expected new ID for {self._label} but none found: {_detail}."
            raise RuntimeError(_out_msg)

        return _json_response

    def _put(self, **kwargs: object) -> dict[str, object]:
        if not self.url:
            _out_msg: str = f"Identifier for instance of {self._label} Unknown"
            raise RuntimeError(_out_msg)

        # Remove any extra keys
        for key in self._local_only_args:
            _ = kwargs.pop(key, None)

        _response = sv_put(
            url=f"{self.url}", headers=self._headers, data=kwargs, is_json=True
        )

        if _response.status_code == http.HTTPStatus.FORBIDDEN:
            _out_msg = (
                "Forbidden: You do not have permission to "
                f"create object of type '{self._label}'"
            )
            raise RuntimeError(_out_msg)

        return typing.cast(
            "dict[str, object]",
            get_json_from_response(
                response=_response,
                expected_status=[http.HTTPStatus.OK, http.HTTPStatus.CONFLICT],
                scenario=f"Creation of {self._label} '{self._identifier}",
            ),
        )

    def delete(self, **kwargs: object) -> dict[str, object]:
        """Delete the server entry for this object.

        Returns
        -------
        dict[str, Any]
            response from server on deletion.
        """
        if self._get_local_staged():
            self._local_staging_file.unlink(missing_ok=True)

        if self._offline:
            return {"id": self._identifier}

        if not self._identifier:
            _out_msg: str = f"Object of type '{self._label}' has no identifier."
            raise RuntimeError(_out_msg)

        if not self.url:
            _out_msg = f"Identifier for instance of {self._label} Unknown"
            raise RuntimeError(_out_msg)
        _response = sv_delete(url=f"{self.url}", headers=self._headers, params=kwargs)
        _json_response = get_json_from_response(
            response=_response,
            expected_status=[http.HTTPStatus.OK, http.HTTPStatus.NO_CONTENT],
            scenario=f"Deletion of {self._label} '{self._identifier}'",
        )
        self._logger.debug("'%s' deleted successfully", self._identifier)

        return typing.cast("dict[str, object]", _json_response)

    def _get(
        self,
        url: str | None = None,
        *,
        allow_parse_failure: bool = False,
        **kwargs: str | float | None,
    ) -> dict[str, typing.Any]:
        if (self._identifier or "").startswith("offline_"):
            return self._get_local_staged()

        if not self.url:
            _out_msg: str = f"Identifier for instance of {self._label} Unknown"
            raise RuntimeError(_out_msg)

        _response = sv_get(
            url=f"{url or self.url}",
            headers=self._headers,
            params=kwargs,  # pyright: ignore[reportArgumentType]
        )

        if _response.status_code == http.HTTPStatus.NOT_FOUND:
            raise ObjectNotFoundError(
                obj_type=self._label, name=self._identifier or "Unknown"
            )

        _json_response = get_json_from_response(
            response=_response,
            expected_status=[http.HTTPStatus.OK],
            allow_parse_failure=allow_parse_failure,
            scenario=f"Retrieval of {self._label} '{self._identifier}'",
        )
        self._logger.debug("'%s' retrieved successfully", self._identifier)

        if not isinstance(_json_response, dict):
            _out_msg = (
                f"Expected dictionary from JSON response during {self._label}"
                f"retrieval but got '{type(_json_response)}'"
            )
            raise TypeError(_out_msg)
        return _json_response

    def refresh(self) -> None:
        """Refresh staging from local data if in read-only mode."""
        if self._read_only:
            self._staging = self._get()

    def _cache(self) -> None:
        if not (_dir := self._local_staging_file.parent).exists():
            _dir.mkdir(parents=True)

        _local_data: dict[str, typing.Any] = {"obj_type": self.__class__.__name__}

        if self._local_staging_file.exists():
            with self._local_staging_file.open() as in_f:
                _local_data = json.load(in_f)

        _ = staging_merger.merge(_local_data, self._staging)

        with self._local_staging_file.open("w", encoding="utf-8") as out_f:
            json.dump(_local_data, out_f, indent=2)

    def to_dict(self) -> dict[str, typing.Any]:
        """Convert object to serializable dictionary.

        Returns
        -------
        dict[str, Any]
            dictionary representation of this object
        """
        return self._get() | self._staging

    def on_reconnect(self, id_mapping: dict[str, str]) -> None:
        """Perform action when switching from offline to online mode."""
        _ = id_mapping

    @property
    def staged(self) -> dict[str, typing.Any] | None:
        """Return currently staged changes to this object.

        Returns
        -------
        dict[str, Any] | None
            the locally staged data if available.
        """
        return self._staging or None

    @override
    def __str__(self) -> str:
        """Represent Simvue object as string."""
        return f"{self.__class__.__name__}({self.id=})"

    @property
    def label(self) -> str:
        """Return label for this object type."""
        return self._label

    @override
    def __repr__(self) -> str:
        """Represent Simvue object as Python repr format."""
        _out_str = f"{self.__class__.__module__}.{self.__class__.__qualname__}("
        _property_values: list[str] = []

        for _property in self._properties:
            try:
                _value = getattr(self, _property)
            except KeyError:
                continue

            if isinstance(_value, types.GeneratorType):
                continue

            _property_values.append(f"{_property}={_value!r}")

        _out_str += ", ".join(_property_values)
        _out_str += ")"
        return _out_str<|MERGE_RESOLUTION|>--- conflicted
+++ resolved
@@ -18,14 +18,7 @@
 import msgpack
 import pydantic
 
-<<<<<<< HEAD
 from simvue.api.request import delete as sv_delete
-=======
-from collections.abc import Generator
-from simvue.utilities import staging_merger
-from simvue.config.user import SimvueConfiguration
-from simvue.exception import ObjectNotFoundError
->>>>>>> 5fd693c6
 from simvue.api.request import (
     get as sv_get,
 )
@@ -43,7 +36,6 @@
 from simvue.config.user import SimvueConfiguration
 from simvue.exception import ObjectNotFoundError
 from simvue.utilities import staging_merger
-from simvue.version import __version__
 
 try:
     from typing import Self
@@ -293,19 +285,7 @@
         )
 
         self._headers: dict[str, str] = (
-<<<<<<< HEAD
-            {
-                "Authorization": (
-                    f"Bearer {self._user_config.server.token.get_secret_value()}"
-                ),
-                "User-Agent": _user_agent or f"Simvue Python client {__version__}",
-                "Accept-Encoding": "gzip",
-            }
-            if not self._offline
-            else {}
-=======
             self._user_config.headers if not self._offline else {}
->>>>>>> 5fd693c6
         )
 
         self._params: dict[str, str] = {}
@@ -772,23 +752,17 @@
         data: list[dict[str, object]] | dict[str, object] | None = None,
         **kwargs: object,
     ) -> dict[str, typing.Any] | list[dict[str, typing.Any]]:
-<<<<<<< HEAD
         _data = kwargs if is_json else msgpack.packb(data or kwargs, use_bin_type=True)
 
-=======
->>>>>>> 5fd693c6
         # Remove any extra keys
         for key in self._local_only_args:
-            _ = (data or kwargs).pop(key, None)
-
-        if not is_json:
-            kwargs = msgpack.packb(data or kwargs, use_bin_type=True)
+            _ = _data.pop(key, None)
 
         _response = sv_post(
             url=f"{self.base_url}",
             headers=self._headers | {"Content-Type": "application/msgpack"},
             params=self._params,
-            data=_data or kwargs,
+            data=_data,
             is_json=is_json,
         )
 
