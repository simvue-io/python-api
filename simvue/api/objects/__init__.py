--- conflicted
+++ resolved
@@ -10,36 +10,28 @@
 from .alert import (
     Alert,
     EventsAlert,
-<<<<<<< HEAD
     MetricsRangeAlert,
     MetricsThresholdAlert,
     UserAlert,
-=======
-    MetricsThresholdAlert,
-    MetricsRangeAlert,
-    UserAlert,
-)
-from .storage import (
-    S3Storage,
-    FileStorage,
-    Storage,
 )
 from .artifact import (
+    Artifact,
     FileArtifact,
     ObjectArtifact,
-    Artifact,
->>>>>>> 576a018f
 )
-from .artifact import Artifact, FileArtifact, ObjectArtifact
 from .events import Events
 from .folder import Folder, get_folder_from_path
+from .grids import Grid, GridMetrics
 from .metrics import Metrics
 from .run import Run
 from .stats import Stats
-from .storage import FileStorage, S3Storage, Storage
+from .storage import (
+    FileStorage,
+    S3Storage,
+    Storage,
+)
 from .tag import Tag
 
-<<<<<<< HEAD
 __all__ = [
     "Alert",
     "Artifact",
@@ -48,6 +40,8 @@
     "FileArtifact",
     "FileStorage",
     "Folder",
+    "Grid",
+    "GridMetrics",
     "Metrics",
     "MetricsRangeAlert",
     "MetricsThresholdAlert",
@@ -61,37 +55,4 @@
     "User",
     "UserAlert",
     "get_folder_from_path",
-=======
-from .stats import Stats
-from .run import Run
-from .tag import Tag
-from .folder import Folder, get_folder_from_path
-from .events import Events as Events
-from .metrics import Metrics as Metrics
-from .grids import Grid, GridMetrics
-
-__all__ = [
-    "Grid",
-    "GridMetrics",
-    "Metrics",
-    "Events",
-    "get_folder_from_path",
-    "Folder",
-    "Stats",
-    "Run",
-    "Tag",
-    "Artifact",
-    "FileArtifact",
-    "ObjectArtifact",
-    "S3Storage",
-    "FileStorage",
-    "Storage",
-    "MetricsRangeAlert",
-    "MetricsThresholdAlert",
-    "UserAlert",
-    "EventsAlert",
-    "Alert",
-    "Tenant",
-    "User",
->>>>>>> 576a018f
 ]