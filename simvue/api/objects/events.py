--- conflicted
+++ resolved
@@ -96,14 +96,8 @@
             **kwargs,  # pyright: ignore[reportArgumentType]
         )
 
-<<<<<<< HEAD
-    @typing.override
-    def _post(self, **kwargs: object) -> dict[str, typing.Any]:
-        return super()._post(is_json=False, **kwargs)
-=======
-    def _post_single(self, **kwargs) -> dict[str, typing.Any]:
+    def _post_single(self, **kwargs: object) -> dict[str, typing.Any]:
         return super()._post_single(is_json=False, **kwargs)
->>>>>>> 576a018f
 
     @typing.override
     def _put(self, **kwargs: object) -> dict[str, typing.Any]:
