--- conflicted
+++ resolved
@@ -13,15 +13,10 @@
 import pydantic
 
 from simvue.api.request import get as sv_get
-from simvue.api.request import get_json_from_response
-from simvue.models import DATETIME_FORMAT, EventSet
+from simvue.api.request import get_json_from_response, sv_get
+from simvue.models import EventSet, simvue_timestamp
 
 from .base import SimvueObject
-<<<<<<< HEAD
-=======
-from simvue.models import EventSet, simvue_timestamp
-from simvue.api.request import get as sv_get, get_json_from_response
->>>>>>> abb7444a
 
 try:
     from typing import Self
