--- conflicted
+++ resolved
@@ -2,16 +2,13 @@
 
 import os
 import pathlib
-<<<<<<< HEAD
+import shutil
 import typing
+from datetime import datetime
 
 import pydantic
 
-=======
-import shutil
 from simvue.config.user import SimvueConfiguration
-from datetime import datetime
->>>>>>> 2cb2333e
 from simvue.models import NAME_REGEX
 from simvue.utilities import calculate_sha256, get_mimetype_for_file, get_mimetypes
 
@@ -59,12 +56,8 @@
         metadata: dict[str, typing.Any] | None,
         upload_timeout: int | None = None,
         offline: bool = False,
-<<<<<<< HEAD
+        snapshot: bool = False,
         **kwargs: object,
-=======
-        snapshot: bool = False,
-        **kwargs,
->>>>>>> 2cb2333e
     ) -> Self:
         """Create a new artifact either locally or on the server.
 
@@ -87,7 +80,8 @@
         offline : bool, optional
             whether to define this artifact locally, default is False
         snapshot : bool, optional
-            whether to create a snapshot of this file before uploading it, default is False
+            whether to create a snapshot of this file before uploading it,
+            default is False
 
         """
         _mime_type = mime_type or get_mimetype_for_file(file_path)
