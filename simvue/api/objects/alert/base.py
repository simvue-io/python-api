--- conflicted
+++ resolved
@@ -37,7 +37,6 @@
     """
 
     @classmethod
-<<<<<<< HEAD
     @override
     def new(cls, **_: typing.Any) -> Self:
         """Create a new alert."""
@@ -54,26 +53,9 @@
         **kwargs: object,
     ) -> None:
         """Retrieve an alert from the Simvue server by identifier."""
-        self._label: str = "alert"
-        super().__init__(
-            identifier=identifier,
-            _offline=_offline,
-            _local=_local,
-            _user_agent=_user_agent,
-            _read_only=_read_only,
-            **kwargs,
-        )
-=======
-    def new(cls, **kwargs):
-        """Create a new alert"""
-        pass
-
-    def __init__(self, identifier: str | None = None, **kwargs) -> None:
-        """Retrieve an alert from the Simvue server by identifier"""
         self._label = "alert"
         super().__init__(identifier=identifier, **kwargs)
         self._local_only_args = ["frequency", "pattern", "aggregation"]
->>>>>>> 1add4455
 
     def compare(self, other: "AlertBase") -> bool:
         """Compare this alert to another."""
