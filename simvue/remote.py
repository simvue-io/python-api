import logging
import time

from .api import post, put, get
<<<<<<< HEAD
from .utilities import get_auth, get_expiry, prepare_for_api, get_server_version, skip_if_failed
=======
from .utilities import get_auth, get_expiry, prepare_for_api
>>>>>>> a0484cc8
from .version import __version__

logger = logging.getLogger(__name__)

UPLOAD_TIMEOUT = 30
DEFAULT_API_TIMEOUT = 10

class Remote(object):
    """
    Class which interacts with Simvue REST API
    """
    def __init__(self, name, uuid, id, suppress_errors=False):
        self._id = id
        self._name = name
        self._uuid = uuid
        self._suppress_errors = suppress_errors
        self._aborted: bool = False
        self._url, self._token = get_auth()
        self._headers = {"Authorization": f"Bearer {self._token}",
                         "User-Agent": f"Simvue Python client {__version__}"}
        self._headers_mp = self._headers.copy()
        self._headers_mp['Content-Type'] = 'application/msgpack'

    def _error(self, message):
        """
        Raise an exception if necessary and log error
        """
        if not self._suppress_errors:
            raise RuntimeError(message)
        else:
            logger.error(message)

        self._aborted = True

    @skip_if_failed("_aborted", "_suppress_errors", (None, False))
    def create_run(self, data):
        """
        Create a run
        """
        logger.debug('Creating run with data: "%s"', data)

        try:
            response = post(f"{self._url}/api/runs", self._headers, data)
        except Exception as err:
            self._error(f"Exception creating run: {str(err)}")
            return None, False

        logger.debug('Got status code %d when creating run, with response: "%s"', response.status_code, response.text)

        if response.status_code == 409:
            self._error(f"Duplicate run, name {data['name']} already exists")
        elif response.status_code != 200:
            self._error(f"Got status code {response.status_code} when creating run")
            return None, False

        if 'name' in response.json():
            self._name = response.json()['name']

        if 'id' in response.json():
            self._id = response.json()['id']

        return self._name, self._id

    @skip_if_failed("_aborted", "_suppress_errors", False)
    def update(self, data, run=None):
        """
        Update metadata, tags or status
        """
        data['id'] = self._id

        logger.debug('Updating run with data: "%s"', data)

        try:
            response = put(f"{self._url}/api/runs", self._headers, data)
        except Exception as err:
            self._error(f"Exception creating updating run: {str(err)}")
            return False

        logger.debug('Got status code %d when updating run, with response: "%s"', response.status_code, response.text)

        if response.status_code == 200:
            return True

        self._error(f"Got status code {response.status_code} when updating run")
        return False

    @skip_if_failed("_aborted", "_suppress_errors", False)
    def set_folder_details(self, data, run=None):
        """
        Set folder details
        """
        try:
            response = post(f"{self._url}/api/folders", self._headers, data)
        except Exception as err:
            self._error(f"Exception creatig folder: {err}")
            return False

        if response.status_code == 200 or response.status_code == 409:
            folder_id = response.json()['id']
            data['id'] = folder_id

            if response.status_code == 200:
                logger.debug('Got id of new folder: "%s"', folder_id)
            else:
                logger.debug('Got id of existing folder: "%s"', folder_id)

        logger.debug('Setting folder details with data: "%s"', data)

        try:
            response = put(f"{self._url}/api/folders", self._headers, data)
        except Exception as err:
            self._error(f"Exception setting folder details: {err}")
            return False

        logger.debug('Got status code %d when setting folder details, with response: "%s"', response.status_code, response.text)

        if response.status_code == 200:
            return True

        self._error(f"Got status code {response.status_code} when updating folder details")
        return False

    @skip_if_failed("_aborted", "_suppress_errors", False)
    def save_file(self, data, run=None):
        """
        Save file
        """
        logger.debug('Getting presigned URL for saving artifact, with data: "%s"', data)

        # Get presigned URL
        try:
            response = post(f"{self._url}/api/artifacts", self._headers, prepare_for_api(data))
        except Exception as err:
            self._error(f"Got exception when preparing to upload file {data['name']} to object storage: {str(err)}")
            return False

        logger.debug('Got status code %d when getting presigned URL, with response: "%s"', response.status_code, response.text)

        if response.status_code == 409:
            return True

        if response.status_code != 200:
            self._error(f"Got status code {response.status_code} when registering file {data['name']}")
            return False

        storage_id = None
        if 'storage_id' in response.json():
            storage_id = response.json()['storage_id']

        if not storage_id:
            return None

        if 'url' in response.json():
            url = response.json()['url']
            if 'pickled' in data and 'pickledFile' not in data:
                try:
                    response = put(url, {}, data['pickled'], is_json=False, timeout=UPLOAD_TIMEOUT)

                    logger.debug('Got status code %d when uploading artifact', response.status_code)

                    if response.status_code != 200:
                        self._error(f"Got status code {response.status_code} when uploading object {data['name']} to object storage")
                        return None
                except Exception as err:
                    self._error(f"Got exception when uploading object {data['name']} to object storage: {str(err)}")
                    return None
            else:
                if 'pickledFile' in data:
                    use_filename = data['pickledFile']
                else:
                    use_filename = data['originalPath']

                try:
                    with open(use_filename, 'rb') as fh:
                        response = put(url, {}, fh, is_json=False, timeout=UPLOAD_TIMEOUT)

                        logger.debug('Got status code %d when uploading artifact', response.status_code)

                        if response.status_code != 200:
                            self._error(f"Got status code {response.status_code} when uploading file {data['name']} to object storage")
                            return None
                except Exception as err:
                    self._error(f"Got exception when uploading file {data['name']} to object storage: {str(err)}")
                    return None

        if storage_id:
            # Confirm successful upload
            path = f"{self._url}/api/runs/{self._id}/artifacts"
            data['storage'] = storage_id

            try:
                response = put(path, self._headers, prepare_for_api(data))
            except Exception as err:
                self._error(f"Got exception when confirming upload of file {data['name']}: {str(err)}")
                return False

            if response.status_code != 200:
                self._error(f"Got status code {response.status_code} when confirming upload of file {data['name']}: {response.text}")
                return False

        return True

    @skip_if_failed("_aborted", "_suppress_errors", False)
    def add_alert(self, data, run=None):
        """
        Add an alert
        """
        if run is not None:
            data['run'] = run

        logger.debug('Adding alert with data: "%s"', data)

        try:
            response = post(f"{self._url}/api/alerts", self._headers, data)
        except Exception as err:
            self._error(f"Got exception when creating an alert: {str(err)}")
            return False

        logger.debug('Got response %d when adding alert, with response: "%s"', response.status_code, response.text)

        if response.status_code in (200, 409):
            return response.json()

        self._error(f"Got status code {response.status_code} when creating alert")
        return False

    @skip_if_failed("_aborted", "_suppress_errors", False)
    def set_alert_state(self, alert_id, status):
        """
        Set alert state
        """
        data = {'run': self._id, 'alert': alert_id, 'status': status}
        try:
            response = put(f"{self._url}/api/alerts/status", self._headers, data)
        except Exception as err:
            self._error(f"Got exception when setting alert state: {str(err)}")
            return False

        if response.status_code == 200:
            return response.json()

        return {}

    @skip_if_failed("_aborted", "_suppress_errors", False)
    def list_alerts(self):
        """
        List alerts
        """
        try:
            response = get(f"{self._url}/api/alerts", self._headers)
        except Exception as err:
            self._error(f"Got exception when listing alerts: {str(err)}")
            return False

        if response.status_code == 200:
            return response.json()

        return {}

    @skip_if_failed("_aborted", "_suppress_errors", False)
    def send_metrics(self, data):
        """
        Send metrics
        """
        logger.debug('Sending metrics')

        try:
            response = post(f"{self._url}/api/metrics", self._headers_mp, data, is_json=False)
        except Exception as err:
            self._error(f"Exception sending metrics: {str(err)}")
            return False

        logger.debug('Got status code %d when sending metrics', response.status_code)

        if response.status_code == 200:
            return True

        self._error(f"Got status code {response.status_code} when sending metrics")
        return False

    @skip_if_failed("_aborted", "_suppress_errors", False)
    def send_event(self, data):
        """
        Send events
        """
        logger.debug('Sending events')

        try:
            response = post(f"{self._url}/api/events", self._headers_mp, data, is_json=False)
        except Exception as err:
            self._error(f"Exception sending event: {str(err)}")
            return False

        logger.debug('Got status code %d when sending events', response.status_code)

        if response.status_code == 200:
            return True

        self._error(f"Got status code {response.status_code} when sending events")
        return False

    @skip_if_failed("_aborted", "_suppress_errors", False)
    def send_heartbeat(self):
        """
        Send heartbeat
        """
        logger.debug('Sending heartbeat')

        try:
            response = put(f"{self._url}/api/runs/heartbeat", self._headers, {'name': self._name})
        except Exception as err:
            self._error(f"Exception creating run: {str(err)}")
            return False

        logger.debug('Got status code %d when sending heartbeat', response.status_code)

        if response.status_code == 200:
            return True

        self._error(f"Got status code {response.status_code} when sending heartbeat")
        return False

    def check_token(self):
        """
        Check token
        """
        if time.time() - get_expiry(self._token) > 0:
            self._error("Token has expired")<|MERGE_RESOLUTION|>--- conflicted
+++ resolved
@@ -2,11 +2,7 @@
 import time
 
 from .api import post, put, get
-<<<<<<< HEAD
-from .utilities import get_auth, get_expiry, prepare_for_api, get_server_version, skip_if_failed
-=======
-from .utilities import get_auth, get_expiry, prepare_for_api
->>>>>>> a0484cc8
+from .utilities import get_auth, get_expiry, prepare_for_api, skip_if_failed
 from .version import __version__
 
 logger = logging.getLogger(__name__)
