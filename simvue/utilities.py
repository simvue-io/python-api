--- conflicted
+++ resolved
@@ -3,12 +3,10 @@
 import logging
 import typing
 import os
-import requests
 import typing
 
 logger = logging.getLogger(__name__)
 
-<<<<<<< HEAD
 
 def skip_if_failed(
     failure_attr: str,
@@ -52,7 +50,6 @@
     return decorator
 
 
-=======
 def check_extra(extra_name: str) -> typing.Callable:
     def decorator(class_func: typing.Callable) -> typing.Callable:
         def wrapper(self, *args, **kwargs) -> typing.Any:
@@ -79,7 +76,6 @@
         return wrapper
     return decorator
 
->>>>>>> a0484cc8
 def get_auth():
     """
     Get the URL and access token
