"""Simvue Client.

Contains a Simvue client class for interacting with existing objects on the
server including deletion and retrieval.
"""

import contextlib
import http
import itertools
import json
import logging
import pathlib
import typing
from collections.abc import Generator
from concurrent.futures import ThreadPoolExecutor, as_completed

import pydantic
import requests
from pandas import DataFrame

from simvue.api.objects.alert.fetch import AlertSort, AlertType
from simvue.api.objects.artifact.fetch import ArtifactSort
from simvue.api.objects.folder import FolderSort
from simvue.api.objects.run import RunSort
from simvue.api.objects.tag import TagSort
from simvue.exception import ObjectNotFoundError

from .api.objects import (
    Alert,
    Artifact,
    FileArtifact,
    Folder,
    ObjectArtifact,
    Run,
    Tag,
    get_folder_from_path,
)
from .api.request import DEFAULT_API_TIMEOUT, get_json_from_response
from .config.user import SimvueConfiguration
from .converters import (
    aggregated_metrics_to_dataframe,
    parse_run_set_metrics,
    to_dataframe,
)
from .models import FOLDER_REGEX, NAME_REGEX
from .serialization import deserialize_data
from .utilities import check_extra, prettify_pydantic

if typing.TYPE_CHECKING:
    from .simvue_types import DeserializedContent

CONCURRENT_DOWNLOADS = 10
DOWNLOAD_CHUNK_SIZE = 8192

logger = logging.getLogger(__name__)


def _download_artifact_to_file(
    artifact: FileArtifact | ObjectArtifact, output_dir: pathlib.Path | None
) -> None:
    if not artifact.name:
        _out_msg: str = f"Expected artifact '{artifact.id}' to have a name"
        raise RuntimeError(_out_msg)
    _output_file = (output_dir or pathlib.Path.cwd()).joinpath(artifact.name)
    # If this is a hierarchical structure being downloaded, need to create directories
    _output_file.parent.mkdir(parents=True, exist_ok=True)
    with _output_file.open("wb") as out_f:
        for content in artifact.download_content():
            _ = out_f.write(content)


class Client:
    """Class for querying a Simvue server instance."""

    def __init__(
        self,
        *,
        server_token: pydantic.SecretStr | None = None,
        server_url: str | None = None,
    ) -> None:
        """Initialise an instance of the Simvue client.

        Parameters
        ----------
        server_token : str, optional
            specify token, if unset this is read from the config file
        server_url : str, optional
            specify URL, if unset this is read from the config file
        """
        self._user_config: SimvueConfiguration = SimvueConfiguration.fetch(
            server_token=server_token, server_url=server_url, mode="online"
        )

        if not self._user_config.server.url:
            raise ValueError("No URL specified")
        if not self._user_config.server.token:
            raise ValueError("No API token specified")

<<<<<<< HEAD
        self._headers: dict[str, str] = {
            "Authorization": (
                f"Bearer {self._user_config.server.token.get_secret_value()}"
            ),
=======
        self._headers: dict[str, str] = self._user_config.headers | {
>>>>>>> 5fd693c6
            "Accept-Encoding": "gzip",
        }

    @prettify_pydantic
    @pydantic.validate_call
    def get_run_id_from_name(
        self, name: typing.Annotated[str, pydantic.Field(pattern=NAME_REGEX)]
    ) -> str:
        """Get Run ID from the server matching the specified name.

        Assumes a unique name for this run. If multiple results are found this
        method will fail.

        Parameters
        ----------
        name : str
            the name of the run

        Returns
        -------
        str
            the unique identifier for this run

        Raises
        ------
        RuntimeError
            if either information could not be retrieved from the server,
            or multiple/no runs are found
        """
        _runs = Run.get(filters=json.dumps([f"name == {name}"]))

        try:
            _id, _ = next(_runs)
        except StopIteration as e:
            raise RuntimeError(
                "Could not collect ID - no run found with this name."
            ) from e

        with contextlib.suppress(StopIteration):
            _ = next(_runs)
            raise RuntimeError(
                "Could not collect ID - more than one run exists with this name."
            )

        return _id

    @prettify_pydantic
    @pydantic.validate_call
    def get_run(self, run_id: str) -> Run | None:
        """Retrieve a single run.

        Parameters
        ----------
        run_id : str
            the unique identifier for this run

        Returns
        -------
        dict[str, Any]
            response containing information on the given run

        Raises
        ------
        RuntimeError
            if retrieval of information from the server on this run failed
        """
        return Run(identifier=run_id, read_only=True)

    @prettify_pydantic
    @pydantic.validate_call
    def get_run_name_from_id(self, run_id: str) -> str:
        """Retrieve the name of a run from its identifier.

        Parameters
        ----------
        run_id : str
            the unique identifier for the run

        Returns
        -------
        str
            the registered name for the run
        """
        return Run(identifier=run_id).name

    @prettify_pydantic
    @pydantic.validate_call
    def get_runs(
        self,
        filters: list[str] | None,
        *,
        attributes: list[str] | None = None,
        metadata: bool = False,
        metrics: bool = False,
        alerts: bool = False,
        system_info: bool = False,
        timing_info: bool = False,
        output_format: typing.Literal["dict", "objects", "dataframe"] = "objects",
        count_limit: pydantic.PositiveInt | None = 100,
        start_index: pydantic.NonNegativeInt = 0,
        show_shared: bool = True,
        sort_by_columns: list[tuple[str, bool]] | None = None,
    ) -> DataFrame | list[dict[str, object]] | Generator[tuple[str, Run]] | None:
        """Retrieve all runs matching filters.

        Parameters
        ----------
        filters: list[str] | None
            set of filters to apply to query results. If None is specified
            return all results without filtering.
        attributes : list[str] | None, optional
            specify specific attributes to retrieve for runs.
            Default of None includes all.
        metadata : bool, optional
            whether to include metadata information in the response.
            Default False.
        metrics : bool, optional
            whether to include metrics information in the response.
            Default False.
        alerts : bool, optional
            whether to include alert information in the response.
            Default False.
        system_info : bool, optional
            whether to include system information in the response.
            Default False.
        timing_info: bool, optional
            whether to include timing information in the response.
            Default False.
        output_format : Literal['dict', objects', 'dataframe'], optional
            the structure of the response
                * dict - dictionary of values.
                * objects - a dictionary of objects (default).
                * dataframe - a dataframe (Pandas must be installed).
        count_limit : int, optional
            maximum number of entries to return. Default is 100.
        start_index : int, optional
            the index from which to count entries. Default is 0.
        show_shared : bool, optional
            whether to include runs shared with the current user. Default is True.
        sort_by_columns : list[tuple[str, bool]], optional
            sort by columns in the order given,
            list of tuples in the form (column_name: str, sort_descending: bool),
            default is None.

        Returns
        -------
        pandas.DataFrame | Generator[tuple[str, Run], None, None]
            either the JSON response from the runs request or the results in the
            form of a Pandas DataFrame

        Yields
        ------
        tuple[str, Run]
            identifier and Run object

        Raises
        ------
        ValueError
            if a value outside of 'dict' or 'dataframe' is specified
        RuntimeError
            if there was a failure in data retrieval from the server
        """
        filters = filters or []
        if not show_shared:
            filters += ["user == self"]

        _runs = Run.get(
            count=count_limit,
            offset=start_index,
            attributes=json.dumps(attributes),
            filters=json.dumps(filters),
            return_basic=True,
            return_system=system_info,
            return_timing=timing_info,
            return_metrics=metrics,
            return_alerts=alerts,
            return_metadata=metadata,
            sorting=[
                RunSort(column=column, descending=descending)
                for column, descending in sort_by_columns
            ]
            if sort_by_columns
            else None,
        )

        if output_format == "objects":
            return _runs

        run_objs: list[Run] = [run for _, run in _runs or []]
        response_data = [run.to_dict() for run in run_objs]

        if output_format == "dict":
            return response_data

        return to_dataframe(response_data)

    @prettify_pydantic
    @pydantic.validate_call
    def delete_run(self, run_id: str) -> dict[str, object] | None:
        """Delete run by identifier.

        Parameters
        ----------
        run_id : str
            the unique identifier for the run

        Returns
        -------
        dict | None
            the request response after deletion

        Raises
        ------
        RuntimeError
            if the deletion failed due to server request error
        """
        return Run(identifier=run_id).delete() or None

    def _get_folder_from_path(self, path: str) -> Folder | None:
        """Retrieve folder for the specified path if found.

        Parameters
        ----------
        path : str
            the path to search for

        Returns
        -------
        Folder | None
            if a match is found, return the folder
        """
        _folders = Folder.get(filters=json.dumps([f"path == {path}"]))

        try:
            _, _folder = next(_folders)
        except StopIteration:
            return None

        return _folder

    def _get_folder_id_from_path(self, path: str) -> str | None:
        """Retrieve folder identifier for the specified path if found.

        Parameters
        ----------
        path : str
            the path to search for

        Returns
        -------
        str | None
            if a match is found, return the identifier of the folder
        """
        _ids = Folder.ids(filters=json.dumps([f"path == {path}"]))

        try:
            _id = next(_ids)
        except StopIteration:
            return None

        with contextlib.suppress(StopIteration):
            _ = next(_ids)
            _out_msg: str = (
                f"Expected single folder match for '{path}', but found duplicate."
            )
            raise RuntimeError(_out_msg)

        return _id

    @prettify_pydantic
    @pydantic.validate_call
    def delete_runs(
        self, folder_path: typing.Annotated[str, pydantic.Field(pattern=FOLDER_REGEX)]
    ) -> list[dict[str, object]] | None:
        """Delete runs in a named folder.

        Parameters
        ----------
        folder_path : str
            the path of the folder on which to perform deletion. All folder
            paths are prefixed with `/`

        Returns
        -------
        list | None
            List of deleted runs

        Raises
        ------
        RuntimeError
            if deletion fails due to server request error
        """
        if not (_folder := self._get_folder_from_path(folder_path)):
            _out_msg: str = f"Could not find a folder matching '{folder_path}'"
            raise ValueError(_out_msg)
        _delete = _folder.delete(runs_only=True, delete_runs=True, recursive=False)
        return typing.cast("list[dict[str, object]]", _delete.get("runs", []))

    @prettify_pydantic
    @pydantic.validate_call
    def delete_folder(
        self,
        folder_path: typing.Annotated[str, pydantic.Field(pattern=FOLDER_REGEX)],
        *,
        recursive: bool = False,
        remove_runs: bool = False,
        allow_missing: bool = False,
    ) -> list[dict[str, object]] | None:
        """Delete a folder by name.

        Parameters
        ----------
        folder_path : str
            name of the folder to delete. All paths are prefixed with `/`
        recursive : bool, optional
            if folder contains additional folders remove these, else return an
            error. Default False.
        remove_runs : bool, optional
            whether to delete runs associated with this folder, by default False
        allow_missing : bool, optional
            allows deletion of folders which do not exist, else raise exception,
            default is exception raise

        Returns
        -------
        list | None
            if a folder is identified the runs also removed during execution

        Raises
        ------
        RuntimeError
            if deletion of the folder from the server failed
        """
        folder_id = self._get_folder_id_from_path(folder_path)

        if not folder_id:
            if allow_missing:
                return None
            raise ObjectNotFoundError(
                name=folder_path,
                obj_type="folder",
            )
        _response = Folder(identifier=folder_id).delete(
            delete_runs=remove_runs, recursive=recursive, runs_only=False
        )

        if folder_id not in _response.get("folders", []):
            raise RuntimeError("Deletion of folder failed, server returned mismatch.")

        return typing.cast("list[dict[str, object]]", _response.get("runs", []))

    @prettify_pydantic
    @pydantic.validate_call
    def delete_alert(self, alert_id: str) -> None:
        """Delete an alert from the server by ID.

        Parameters
        ----------
        alert_id : str
            the unique identifier for the alert
        """
        _ = Alert(identifier=alert_id).delete()

    @prettify_pydantic
    @pydantic.validate_call
    def list_artifacts(
        self, run_id: str, sort_by_columns: list[tuple[str, bool]] | None = None
    ) -> Generator[tuple[str, FileArtifact | ObjectArtifact]]:
        """Retrieve artifacts for a given run.

        Parameters
        ----------
        run_id : str
            unique identifier for the run
        sort_by_columns : list[tuple[str, bool]], optional
            sort by columns in the order given,
            list of tuples in the form (column_name: str, sort_descending: bool),
            default is None.

        Yields
        ------
        str, FileArtifact | ObjectArtifact
            ID and artifact entry for relevant artifacts

        Raises
        ------
        RuntimeError
            if retrieval of artifacts failed when communicating with the server
        """
        return Artifact.get(
            runs=json.dumps([run_id]),
            sorting=[
                ArtifactSort(column=column, descending=descending)
                for column, descending in sort_by_columns
            ]
            if sort_by_columns
            else None,
        )

    def _retrieve_artifacts_from_server(
        self, run_id: str, name: str
    ) -> FileArtifact | ObjectArtifact | None:
        return Artifact.from_name(
            run_id=run_id,
            name=name,
            server_url=self._user_config.server.url,
            server_token=self._user_config.server.token,
        )

    @prettify_pydantic
    @pydantic.validate_call
    def abort_run(self, run_id: str, reason: str) -> dict[str, object]:
        """Abort a currently active run on the server.

        Parameters
        ----------
        run_id : str
            the unique identifier for the run
        reason : str
            reason for abort

        Returns
        -------
        dict
            response from server
        """
        return Run(identifier=run_id).abort(reason=reason)

    @prettify_pydantic
    @pydantic.validate_call
    def get_artifact(
        self, run_id: str, name: str, *, allow_pickle: bool = False
    ) -> object:
        """Return the contents of a specified artifact.

        Parameters
        ----------
        run_id : str
            the unique identifier of the run from which to retrieve the artifact
        name : str
            the name of the artifact to retrieve
        allow_pickle : bool, optional
            whether to de-pickle the retrieved data, by default False

        Returns
        -------
        DataFrame | Figure | FigureWidget | ndarray | Buffer | Tensor | bytes
            de-serialized content of artifact if retrieved, else content
            of the server response

        Raises
        ------
        RuntimeError
            if retrieval of artifact from the server failed
        """
        _artifact = self._retrieve_artifacts_from_server(run_id, name)

        if not _artifact:
            raise ObjectNotFoundError(
                obj_type="artifact",
                name=name,
                extra=f"for run '{run_id}'",
            )

        _content = b"".join(_artifact.download_content())

        _deserialized_content: DeserializedContent | None = deserialize_data(
            _content, _artifact.mime_type, allow_pickle
        )

        # Numpy array return means just 'if content' will be ambiguous
        # so must explicitly check if None
        return _content if _deserialized_content is None else _deserialized_content

    @prettify_pydantic
    @pydantic.validate_call
    def get_artifact_as_file(
        self,
        run_id: str,
        name: str,
        output_dir: pydantic.DirectoryPath | None = None,
    ) -> None:
        """Retrieve the specified artifact in the form of a file.

        Information is saved to a file as opposed to deserialized

        Parameters
        ----------
        run_id : str
            unique identifier for the run to be queried
        name : str
            the name of the artifact to be retrieved
        output_dir: str | None, optional
            path to download retrieved content to, the default of None
            uses the current working directory.

        Raises
        ------
        RuntimeError
            if there was a failure during retrieval of information from the
            server
        """
        _artifact = self._retrieve_artifacts_from_server(run_id, name)

        if not _artifact:
            raise ObjectNotFoundError(
                obj_type="artifact",
                name=name,
                extra=f"for run '{run_id}'",
            )

        _download_artifact_to_file(_artifact, output_dir)

    @prettify_pydantic
    @pydantic.validate_call
    def get_artifacts_as_files(
        self,
        run_id: str,
        category: typing.Literal["input", "output", "code"] | None = None,
        output_dir: pydantic.DirectoryPath | None = None,
    ) -> None:
        """Retrieve artifacts from the given run as a set of files.

        Parameters
        ----------
        run_id : str
            the unique identifier for the run
        category : Literal['input', 'output', 'code']
            category of file to retrieve, default of None returns all
                * input - this file is an input file.
                * output - this file is created by the run.
                * code - this file represents an executed script
        output_dir : str | None, optTODOional
            location to download files to, the default of None will download
            them to the current working directory

        Raises
        ------
        RuntimeError
            if there was a failure retrieving artifacts from the server
        """
        _artifacts: Generator[tuple[str, FileArtifact | ObjectArtifact]] = (
            Artifact.from_run(run_id=run_id, category=category)
        )

        with ThreadPoolExecutor(
            CONCURRENT_DOWNLOADS, thread_name_prefix=f"get_artifacts_run_{run_id}"
        ) as executor:
            futures = [
                executor.submit(_download_artifact_to_file, artifact, output_dir)
                for _, artifact in _artifacts
            ]
            for future, (_, artifact) in zip(
                as_completed(futures), _artifacts, strict=False
            ):
                try:
                    future.result()
                except Exception as e:
                    _out_msg: str = (
                        f"Download of file {artifact.storage_url} "
                        f"failed with exception: {e}"
                    )
                    raise RuntimeError(_out_msg) from e

    @prettify_pydantic
    @pydantic.validate_call
    def get_folder(
        self,
        folder_path: typing.Annotated[str, pydantic.Field(pattern=FOLDER_REGEX)],
        *,
        read_only: bool = True,
    ) -> Folder | None:
        """Retrieve a folder by identifier.

        Parameters
        ----------
        folder_path : str
            the path of the folder to retrieve on the server.
            Paths are prefixed with `/`
        read_only : bool, optional
            whether the returned object should be editable or not,
            default is True, the object is a cached copy of data
            from the server.

        Returns
        -------
        Folder | None
            data for the requested folder if it exists else None

        Raises
        ------
        RuntimeError
            if there was a failure when retrieving information from the server
        """
        try:
            _folder = get_folder_from_path(path=folder_path)
        except ObjectNotFoundError:
            return None
        _folder.read_only(is_read_only=read_only)
        return _folder

    @pydantic.validate_call
    def get_folders(
        self,
        *,
        filters: list[str] | None = None,
        count: pydantic.PositiveInt = 100,
        start_index: pydantic.NonNegativeInt = 0,
        sort_by_columns: list[tuple[str, bool]] | None = None,
    ) -> Generator[tuple[str, Folder]]:
        """Retrieve folders from the server.

        Parameters
        ----------
        filters : list[str] | None
            set of filters to apply to the search
        count : int, optional
            maximum number of entries to return. Default is 100.
        start_index : int, optional
            the index from which to count entries. Default is 0.
        sort_by_columns : list[tuple[str, bool]], optional
            sort by columns in the order given,
            list of tuples in the form (column_name: str, sort_descending: bool),
            default is None.

        Returns
        -------
        Generator[str, Folder]
            all data for folders matching the filter request in form (id, Folder)

        Raises
        ------
        RuntimeError
            if there was a failure retrieving data from the server
        """
        return Folder.get(
            filters=json.dumps(filters or []),
            count=count,
            offset=start_index,
            sorting=[
                FolderSort(column=column, descending=descending)
                for column, descending in sort_by_columns
            ]
            if sort_by_columns
            else None,
        )

    @prettify_pydantic
    @pydantic.validate_call
    def get_metrics_names(self, run_id: str) -> Generator[str]:
        """Return information on all metrics within a run.

        Parameters
        ----------
        run_id : str
            unique identifier of the run

        Returns
        -------
        Generator[str, None, None]
            names of metrics in the given run

        Raises
        ------
        RuntimeError
            if there was a failure retrieving information from the server
        """
        _run = Run(identifier=run_id)

        for _id, _ in _run.metrics:
            yield _id

    def _get_run_metrics_from_server(
        self,
        metric_names: list[str],
        run_ids: list[str],
        xaxis: str,
        *,
        aggregate: bool,
        max_points: int | None = None,
    ) -> dict[str, object]:
        params: dict[str, str | int | None] = {
            "runs": json.dumps(run_ids),
            "aggregate": aggregate,
            "metrics": json.dumps(metric_names),
            "xaxis": xaxis,
            "max_points": max_points,
        }

        metrics_response: requests.Response = requests.get(
            f"{self._user_config.server.url}/metrics",
            headers=self._headers,
            params=params,
            timeout=DEFAULT_API_TIMEOUT,
        )

        _json_response = get_json_from_response(
            expected_status=[http.HTTPStatus.OK],
            scenario=f"Retrieval of metrics '{metric_names}' in runs '{run_ids}'",
            response=metrics_response,
        )

        return typing.cast("dict[str, object]", _json_response)

    @prettify_pydantic
    @pydantic.validate_call
    def get_metric_values(
        self,
        metric_names: list[str],
        xaxis: typing.Literal["step", "time", "timestamp"],
        *,
        output_format: typing.Literal["dataframe", "dict"] = "dict",
        run_ids: list[str] | None = None,
        run_filters: list[str] | None = None,
        use_run_names: bool = False,
        aggregate: bool = False,
        max_points: pydantic.PositiveInt | None = None,
    ) -> dict[str, dict[tuple[float, str], float | None]] | DataFrame | None:
        """Retrieve the values for a given metric across multiple runs.

        Uses filters to specify which runs should be retrieved.

        NOTE if the number of runs exceeds 100 'aggregated' will be set to True,
        and aggregated is not supported for the 'timestamp' xaxis format

        Parameters
        ----------
        metric_names : list[str]
            the names of metrics to return values for
        xaxis : Literal["step", "time", "timestamp"]
            the x-axis type
                * step - enumeration.
                * time - time in seconds.
                * timestamp - time stamp.
        output_format : Literal['dataframe', 'dict']
            the format of the output
                * dict - python dictionary of values (default).
                * dataframe - values as dataframe (requires Pandas).
        run_ids : list[str], optional
            list of runs by id to include within metric retrieval
        run_filters : list[str]
            filters for specifying runs to include
        use_run_names : bool, optional
            use run names as opposed to IDs, note this is not recommended for
            multiple runs with the same name. Default is False.
        aggregate : bool, optional
            return results as averages (not compatible with xaxis=timestamp),
            default is False
        max_points : int, optional
            maximum number of data points, by default None (all)

        Returns
        -------
        dict or DataFrame or None
            values for the given metric at each time interval
            if no runs pass filtering then return None
        """
        if not metric_names:
            raise ValueError("No metric names were provided")

        if run_filters and run_ids:
            raise AssertionError(
                "Specification of both 'run_ids' and 'run_filters' "
                "in get_metric_values is ambiguous"
            )

        if xaxis == "timestamp" and aggregate:
            raise AssertionError(
                "Cannot return metric values with options 'aggregate=True' and "
                "'xaxis=timestamp'"
            )

        _args: dict[str, str | list[object]] = (
            {"filters": json.dumps(run_filters)} if run_filters else {}
        )

        _run_data: dict[str, object] = {}

        if not run_ids:
            _run_data = dict(Run.get(**_args))  # pyright: ignore[reportArgumentType]

        _run_metrics: dict[str, object] = self._get_run_metrics_from_server(
            metric_names=metric_names,
            run_ids=run_ids or list(_run_data.keys()),
            xaxis=xaxis,
            aggregate=aggregate,
            max_points=max_points,
        )

        if not _run_metrics:
            return None
        if aggregate:
            return aggregated_metrics_to_dataframe(
                _run_metrics, xaxis=xaxis, parse_to=output_format
            )
        if use_run_names:
            _run_metrics = {
                Run(identifier=key).name: _run_metrics[key] for key in _run_metrics
            }
        return parse_run_set_metrics(
            _run_metrics,
            xaxis=xaxis,
            run_labels=list(_run_metrics.keys()),
            parse_to=output_format,
        )

    @check_extra("plot")
    @prettify_pydantic
    @pydantic.validate_call
    def plot_metrics(
        self,
        run_ids: list[str],
        metric_names: list[
            typing.Annotated[str, pydantic.StringConstraints(pattern=NAME_REGEX)]
        ],
        xaxis: typing.Literal["step", "time", "timestamp"],
        *,
        max_points: int | None = None,
    ) -> object:
        """Plot the time series values for multiple metrics/runs.

        Parameters
        ----------
        run_ids : list[str]
            unique identifiers for runs to plot
        metric_names : list[str]
            names of metrics to plot
        xaxis : str, ('step' | 'time' | 'timestep')
            the x axis to plot against
        max_points : int, optional
            maximum number of data points, by default None (all)

        Returns
        -------
        Figure
            plot figure object

        Raises
        ------
        ValueError
            if invalid arguments are provided
        """
        _data: DataFrame = self.get_metric_values(
            run_ids=run_ids,
            metric_names=metric_names,
            xaxis=xaxis,
            max_points=max_points,
            output_format="dataframe",
            aggregate=False,
        )

        if _data is None:
            _out_msg = (
                f"Cannot plot metrics {metric_names}, no data found for runs {run_ids}."
            )
            raise RuntimeError(_out_msg)

        # Undo multi-indexing
        flattened_df = _data.reset_index()

        import matplotlib.pyplot as plt

        for run, name in itertools.product(run_ids, metric_names):
            label = None
            if len(run_ids) > 1 and len(metric_names) > 1:
                label = f"{run}: {name}"
            elif len(run_ids) > 1 and len(metric_names) == 1:
                label = run
            elif len(run_ids) == 1 and len(metric_names) > 1:
                label = name

            _ = flattened_df.plot(y=name, x=xaxis, label=label)

        if xaxis == "step":
            _ = plt.xlabel("Steps")
        elif xaxis == "time":
            _ = plt.xlabel("Relative Time")
        if xaxis == "step":
            _ = plt.xlabel("steps")
        elif xaxis == "timestamp":
            _ = plt.xlabel("Time")

        if len(metric_names) == 1:
            _ = plt.ylabel(metric_names[0])

        return plt.figure()

    @prettify_pydantic
    @pydantic.validate_call
    def get_events(
        self,
        run_id: str,
        *,
        message_contains: str | None = None,
        start_index: pydantic.NonNegativeInt | None = None,
        count_limit: pydantic.PositiveInt | None = None,
    ) -> list[dict[str, str]]:
        """Return events for a specified run.

        Parameters
        ----------
        run_id : str
            the unique identifier of the run to query
        message_contains : str, optional
            filter to events with message containing this expression, by default None
        start_index : typing.int, optional
            slice results returning only those above this index, by default None
        count_limit : typing.int, optional
            limit number of returned results, by default None

        Returns
        -------
        list[dict[str, str]]
            list of matching events containing entries with message and timestamp data

        Raises
        ------
        RuntimeError
            if there was a failure retrieving information from the server
        """
        _msg_filter: str = (
            json.dumps([f"event.message contains {message_contains}"])
            if message_contains
            else ""
        )

        _params: dict[str, str | int] = {
            "run": run_id,
            "filters": _msg_filter,
            "start": start_index or 0,
            "count": count_limit or 0,
        }

        _response = requests.get(
            f"{self._user_config.server.url}/events",
            headers=self._headers,
            params=_params,
            timeout=DEFAULT_API_TIMEOUT,
        )

        _json_response = get_json_from_response(
            expected_status=[http.HTTPStatus.OK],
            scenario=f"Retrieval of events for run '{run_id}'",
            response=_response,
        )

        _json_response = typing.cast("dict[str, object]", _json_response)

        return typing.cast("list[dict[str, str]]", _json_response.get("data", []))

    @prettify_pydantic
    @pydantic.validate_call
    def get_alerts(
        self,
        *,
        run_id: str | None = None,
        critical_only: bool = True,
        names_only: bool = True,
        start_index: pydantic.NonNegativeInt | None = None,
        count_limit: pydantic.PositiveInt | None = None,
        sort_by_columns: list[tuple[str, bool]] | None = None,
    ) -> list[AlertType] | list[str | None]:
        """Retrieve alerts for a given run.

        Parameters
        ----------
        run_id : str | None
            The ID of the run to find alerts for
        critical_only : bool, optional
            If a run is specified, whether to only return details about alerts
            which are currently critical, by default True
        names_only: bool, optional
            Whether to only return the names of the alerts (otherwise return the
            full details of the alerts), by default True
        start_index : typing.int, optional
            slice results returning only those above this index, by default None
        count_limit : typing.int, optional
            limit number of returned results, by default None
        sort_by_columns : list[tuple[str, bool]], optional
            sort by columns in the order given,
            list of tuples in the form (column_name: str, sort_descending: bool),
            default is None.

        Returns
        -------
        list[dict[str, Any]]
            a list of all alerts for this run which match the constrains specified

        Raises
        ------
        RuntimeError
            if there was a failure retrieving data from the server
        """
        if not run_id:
            if critical_only:
                _out_msg: str = (
                    "critical_only is ambiguous when returning alerts "
                    "with no run ID specified."
                )
                raise RuntimeError(_out_msg)
            _sorting = (
                [
                    AlertSort(column=column, descending=descending)
                    for column, descending in sort_by_columns
                ]
                if sort_by_columns
                else None
            )
            if names_only:
                return [
                    alert.name
                    for _, alert in Alert.get(
                        sorting=_sorting, count=count_limit, offset=start_index
                    )
                ]
            return [
                alert
                for _, alert in Alert.get(
                    sorting=_sorting, count=count_limit, offset=start_index
                )
            ]

        if sort_by_columns:
            logger.warning(
                "Run identifier specified for alert retrieval,"
                " argument 'sort_by_columns' will be ignored"
            )

        try:
            _alerts = [
                Alert(identifier=typing.cast("str", alert["id"]), _local=True, **alert)
                for alert in Run(identifier=run_id).get_alert_details()
            ]
        except KeyError as e:
            _out_msg = "Expected 'id' in server response for alert."
            raise RuntimeError(_out_msg) from e

        if names_only:
            return [
                alert.name
                for alert in _alerts
                if not critical_only or alert.get_status(run_id) == "critical"
            ]
        return [
            alert
            for alert in _alerts
            if not critical_only or alert.get_status(run_id) == "critical"
        ]

    @prettify_pydantic
    @pydantic.validate_call
    def get_tags(
        self,
        *,
        start_index: pydantic.NonNegativeInt | None = None,
        count_limit: pydantic.PositiveInt | None = None,
        sort_by_columns: list[tuple[str, bool]] | None = None,
    ) -> Generator[tuple[str, Tag]]:
        """Retrieve tags.

        Parameters
        ----------
        start_index : typing.int, optional
            slice results returning only those above this index, by default None
        count_limit : typing.int, optional
            limit number of returned results, by default None
        sort_by_columns : list[tuple[str, bool]], optional
            sort by columns in the order given,
            list of tuples in the form (column_name: str, sort_descending: bool),
            default is None.

        Returns
        -------
        yields
            tag identifier
            tag object

        Raises
        ------
        RuntimeError
            if there was a failure retrieving data from the server
        """
        return Tag.get(
            count=count_limit,
            offset=start_index,
            sorting=[
                TagSort(column=column, descending=descending)
                for column, descending in sort_by_columns
            ]
            if sort_by_columns
            else None,
        )

    @prettify_pydantic
    @pydantic.validate_call
    def delete_tag(self, tag_id: str) -> None:
        """Delete a tag by its identifier.

        Parameters
        ----------
        tag_id : str
            unique identifier for the tag

        Raises
        ------
        RuntimeError
            if the deletion failed due to a server request error
        """
        with contextlib.suppress(ValueError):
            _ = Tag(identifier=tag_id).delete()

    @prettify_pydantic
    @pydantic.validate_call
    def get_tag(self, tag_id: str) -> Tag:
        """Retrieve a single tag.

        Parameters
        ----------
        tag_id : str
            the unique identifier for this tag

        Returns
        -------
        Tag
            response containing information on the given tag

        Raises
        ------
        RuntimeError
            if retrieval of information from the server on this tag failed
        ObjectNotFoundError
            if tag does not exist
        """
        return Tag(identifier=tag_id)<|MERGE_RESOLUTION|>--- conflicted
+++ resolved
@@ -96,14 +96,7 @@
         if not self._user_config.server.token:
             raise ValueError("No API token specified")
 
-<<<<<<< HEAD
-        self._headers: dict[str, str] = {
-            "Authorization": (
-                f"Bearer {self._user_config.server.token.get_secret_value()}"
-            ),
-=======
         self._headers: dict[str, str] = self._user_config.headers | {
->>>>>>> 5fd693c6
             "Accept-Encoding": "gzip",
         }
 
