import glob
import json
import logging
import os
import shutil
import time

import msgpack

<<<<<<< HEAD
from .remote import Remote
=======
from .factory.remote import Remote
>>>>>>> d245e2f2
from .utilities import create_file, get_offline_directory, remove_file

logger = logging.getLogger(__name__)


def set_details(name, id, filename):
    """
    Write name & id to file
    """
    data = {"name": name, "id": id}
    with open(filename, "w") as fh:
        json.dump(data, fh)


def get_details(name):
    """
    Get name & id from file
    """
    with open(name) as fh:
        data = json.load(fh)
        return data["name"], data["id"]


def update_name(id, data):
    """
    Update id in metrics/events
    """
    for item in data:
        item["id"] = id


def add_name(name, data, filename):
    """
    Update name in JSON
    """
    if not data["name"]:
        data["name"] = name
        with open(filename, "w") as fh:
            json.dump(data, fh)

    return data


def read_json(filename):
    with open(filename, "r") as fh:
        return json.load(fh)


<<<<<<< HEAD
def get_json(filename, name=None, artifact=False):
=======
def get_json(filename, run_id=None, artifact=False):
>>>>>>> d245e2f2
    """
    Get JSON from a file
    """
    with open(filename, "r") as fh:
        data = json.load(fh)
    if run_id:
        if artifact:
            for item in data:
                if item == "run":
<<<<<<< HEAD
                    data[item] = name
            return data

        if "name" in data:
            del data["name"]
            data["id"] = name
        elif "run" in data:
            data["run"] = name
=======
                    data[item] = run_id
            return data

        if "run" in data:
            data["run"] = run_id
        else:
            data["id"] = run_id
>>>>>>> d245e2f2

    return data


def sender():
    """
    Asynchronous upload of runs to Simvue server
    """
    directory = get_offline_directory()

    # Clean up old runs after waiting 5 mins
    runs = glob.glob(f"{directory}/*/sent")

    for run in runs:
        id = run.split("/")[len(run.split("/")) - 2]
        logger.info("Cleaning up directory with id %s", id)

        if time.time() - os.path.getmtime(run) > 300:
            try:
                shutil.rmtree(f"{directory}/{id}")
            except Exception as err:
                logger.error("Got exception trying to cleanup run in directory %s", id)

    # Deal with runs in the created, running or a terminal state
    runs = (
        glob.glob(f"{directory}/*/created")
        + glob.glob(f"{directory}/*/running")
        + glob.glob(f"{directory}/*/completed")
        + glob.glob(f"{directory}/*/failed")
        + glob.glob(f"{directory}/*/terminated")
    )

    for run in runs:
        cleanup = False
        status = None
        if run.endswith("running"):
            status = "running"
        if run.endswith("created"):
            status = "created"
        elif run.endswith("completed"):
            status = "completed"
        elif run.endswith("failed"):
            status = "failed"
        elif run.endswith("terminated"):
            status = "terminated"

        current = (
            run.replace("/running", "")
            .replace("/completed", "")
            .replace("/failed", "")
            .replace("/terminated", "")
            .replace("/created", "")
        )

        if os.path.isfile("f{current}/sent"):
            if status == "running":
                remove_file(f"{current}/running")
            elif status == "completed":
                remove_file(f"{current}/completed")
            elif status == "failed":
                remove_file(f"{current}/failed")
            elif status == "terminated":
                remove_file(f"{current}/terminated")
            elif status == "created":
                remove_file(f"{current}/created")
            continue

        id = run.split("/")[len(run.split("/")) - 2]

        run_init = get_json(f"{current}/run.json")
        start_time = os.path.getctime(f"{current}/run.json")

        if run_init["name"]:
            logger.info("Considering run with name %s and id %s", run_init["name"], id)
        else:
            logger.info("Considering run with no name yet and id %s", id)

        # Create run if it hasn't previously been created
        created_file = f"{current}/init"
        name = None
        if not os.path.isfile(created_file):
<<<<<<< HEAD
            remote = Remote(run_init["name"], id, "offline", suppress_errors=False)
=======
            remote = Remote(run_init["name"], id, suppress_errors=False)
>>>>>>> d245e2f2

            # Check token
            remote.check_token()

            name, run_id = remote.create_run(run_init)
            if name:
                logger.info("Creating run with name %s and id %s", name, id)
                run_init = add_name(name, run_init, f"{current}/run.json")
                set_details(name, run_id, created_file)
            else:
                logger.error("Failure creating run")
                continue
        else:
            name, run_id = get_details(created_file)
            run_init["name"] = name
<<<<<<< HEAD
            remote = Remote(run_init["name"], id, run_id, suppress_errors=False)
=======
            remote = Remote(run_init["name"], run_id, suppress_errors=False)
>>>>>>> d245e2f2

            # Check token
            remote.check_token()

        if status == "running":
            # Check for recent heartbeat
            heartbeat_filename = f"{current}/heartbeat"
            if os.path.isfile(heartbeat_filename):
                mtime = os.path.getmtime(heartbeat_filename)
                if time.time() - mtime > 180:
                    status = "lost"

            # Check for no recent heartbeat
            if not os.path.isfile(heartbeat_filename):
                if time.time() - start_time > 180:
                    status = "lost"

        # Handle lost runs
        if status == "lost":
            logger.info(
                "Changing status to lost, name %s and id %s", run_init["name"], id
            )
            status = "lost"
            create_file(f"{current}/lost")
            remove_file(f"{current}/running")

        # Send heartbeat if the heartbeat file was touched recently
        heartbeat_filename = f"{current}/heartbeat"
        if os.path.isfile(heartbeat_filename):
            if (
                status == "running"
                and time.time() - os.path.getmtime(heartbeat_filename) < 120
            ):
                logger.info("Sending heartbeat for run with name %s", run_init["name"])
                remote.send_heartbeat()

        # Upload metrics, events, files & metadata as necessary
        files = sorted(glob.glob(f"{current}/*"), key=os.path.getmtime)
        updates = 0
        for record in files:
            if (
                record.endswith("/run.json")
                or record.endswith("/running")
                or record.endswith("/completed")
                or record.endswith("/failed")
                or record.endswith("/terminated")
                or record.endswith("/lost")
                or record.endswith("/sent")
                or record.endswith("-proc")
            ):
                continue

            rename = False

            # Handle metrics
            if "/metrics-" in record:
                logger.info("Sending metrics for run %s", run_init["name"])
                data = get_json(record, run_id)
                if remote.send_metrics(msgpack.packb(data, use_bin_type=True)):
                    rename = True

            # Handle events
            if "/events-" in record:
                logger.info("Sending events for run %s", run_init["name"])
                data = get_json(record, run_id)
                if remote.send_event(msgpack.packb(data, use_bin_type=True)):
                    rename = True

            # Handle updates
            if "/update-" in record:
                logger.info("Sending update for run %s", run_init["name"])
                data = get_json(record, run_id)
                if remote.update(data):
                    for item in data:
                        if item == "status" and data[item] in (
                            "completed",
                            "failed",
                            "terminated",
                        ):
                            create_file(f"{current}/sent")
                            remove_file(f"{current}/{status}")
                    rename = True

            # Handle folders
            if "/folder-" in record:
                logger.info("Sending folder details for run %s", run_init["name"])
                if remote.set_folder_details(get_json(record, run_id)):
                    rename = True

            # Handle alerts
            if "/alert-" in record:
                logger.info("Sending alert details for run %s", run_init["name"])
                if remote.add_alert(get_json(record, run_id)):
                    rename = True

            # Handle files
            if "/file-" in record:
                logger.info("Saving file for run %s", run_init["name"])
                if remote.save_file(get_json(record, run_id, True)):
                    rename = True

            # Rename processed files
            if rename:
                os.rename(record, f"{record}-proc")
                updates += 1

        # If the status is completed and there were no updates, the run must have completely finished
        if updates == 0 and status in ("completed", "failed", "terminated"):
            logger.info("Finished sending run %s", run_init["name"])
            data = {"id": run_id, "status": status}
            if remote.update(data):
                create_file(f"{current}/sent")
                remove_file(f"{current}/{status}")
        elif updates == 0 and status == "lost":
            logger.info("Finished sending run %s as it was lost", run_init["name"])
            create_file(f"{current}/sent")<|MERGE_RESOLUTION|>--- conflicted
+++ resolved
@@ -7,11 +7,7 @@
 
 import msgpack
 
-<<<<<<< HEAD
-from .remote import Remote
-=======
 from .factory.remote import Remote
->>>>>>> d245e2f2
 from .utilities import create_file, get_offline_directory, remove_file
 
 logger = logging.getLogger(__name__)
@@ -60,11 +56,7 @@
         return json.load(fh)
 
 
-<<<<<<< HEAD
-def get_json(filename, name=None, artifact=False):
-=======
 def get_json(filename, run_id=None, artifact=False):
->>>>>>> d245e2f2
     """
     Get JSON from a file
     """
@@ -74,16 +66,6 @@
         if artifact:
             for item in data:
                 if item == "run":
-<<<<<<< HEAD
-                    data[item] = name
-            return data
-
-        if "name" in data:
-            del data["name"]
-            data["id"] = name
-        elif "run" in data:
-            data["run"] = name
-=======
                     data[item] = run_id
             return data
 
@@ -91,7 +73,6 @@
             data["run"] = run_id
         else:
             data["id"] = run_id
->>>>>>> d245e2f2
 
     return data
 
@@ -173,11 +154,7 @@
         created_file = f"{current}/init"
         name = None
         if not os.path.isfile(created_file):
-<<<<<<< HEAD
-            remote = Remote(run_init["name"], id, "offline", suppress_errors=False)
-=======
             remote = Remote(run_init["name"], id, suppress_errors=False)
->>>>>>> d245e2f2
 
             # Check token
             remote.check_token()
@@ -193,11 +170,7 @@
         else:
             name, run_id = get_details(created_file)
             run_init["name"] = name
-<<<<<<< HEAD
-            remote = Remote(run_init["name"], id, run_id, suppress_errors=False)
-=======
             remote = Remote(run_init["name"], run_id, suppress_errors=False)
->>>>>>> d245e2f2
 
             # Check token
             remote.check_token()
