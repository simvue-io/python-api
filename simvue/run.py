import datetime
import hashlib
import logging
import mimetypes
import multiprocessing
import os
import platform
import re
import socket
import subprocess
import sys
import time as tm
import typing
import uuid

import click
from pydantic import ValidationError

from .executor import Executor
from .factory import Simvue
from .models import RunInput
<<<<<<< HEAD
from .config import SimvueConfiguration
from .utilities import get_auth, get_expiry, print_nice
from .executor import Executor
from pydantic import ValidationError
=======
from .serialization import Serializer
from .utilities import get_auth, get_expiry
from .worker import Worker
>>>>>>> b145006a

INIT_MISSING = "initialize a run using init() first"
QUEUE_SIZE = 10000
CHECKSUM_BLOCK_SIZE = 4096
UPLOAD_TIMEOUT = 30

logger = logging.getLogger(__name__)


def compare_alerts(first, second):
    """ """
    for key in ("name", "description", "source", "frequency", "notification"):
        if key in first and key in second:
            if not first[key]:
                continue

            if first[key] != second[key]:
                return False

    if "alerts" in first and "alerts" in second:
        for key in ("rule", "window", "metric", "threshold", "range_low", "range_high"):
            if key in first["alerts"] and key in second["alerts"]:
                if not first[key]:
                    continue

                if first["alerts"][key] != second["alerts"]["key"]:
                    return False

    return True


def walk_through_files(path):
    for dirpath, _, filenames in os.walk(path):
        for filename in filenames:
            yield os.path.join(dirpath, filename)


def get_cpu_info():
    """
    Get CPU info
    """
    model_name = ""
    arch = ""

    try:
        info = subprocess.check_output("lscpu").decode().strip()
        for line in info.split("\n"):
            if "Model name" in line:
                model_name = line.split(":")[1].strip()
            if "Architecture" in line:
                arch = line.split(":")[1].strip()
    except:
        # TODO: Try /proc/cpuinfo
        pass

    if arch == "":
        arch = platform.machine()

    if model_name == "":
        try:
            info = (
                subprocess.check_output(["sysctl", "machdep.cpu.brand_string"])
                .decode()
                .strip()
            )
            if "machdep.cpu.brand_string:" in info:
                model_name = info.split("machdep.cpu.brand_string: ")[1]
        except:
            pass

    return model_name, arch


def get_gpu_info():
    """
    Get GPU info
    """
    try:
        output = subprocess.check_output(
            ["nvidia-smi", "--query-gpu=name,driver_version", "--format=csv"]
        )
        lines = output.split(b"\n")
        tokens = lines[1].split(b", ")
    except:
        return {"name": "", "driver_version": ""}

    return {"name": tokens[0].decode(), "driver_version": tokens[1].decode()}


def get_system():
    """
    Get system details
    """
    cpu = get_cpu_info()
    gpu = get_gpu_info()

    system = {}
    system["cwd"] = os.getcwd()
    system["hostname"] = socket.gethostname()
    system["pythonversion"] = (
        f"{sys.version_info.major}."
        f"{sys.version_info.minor}."
        f"{sys.version_info.micro}"
    )
    system["platform"] = {}
    system["platform"]["system"] = platform.system()
    system["platform"]["release"] = platform.release()
    system["platform"]["version"] = platform.version()
    system["cpu"] = {}
    system["cpu"]["arch"] = cpu[1]
    system["cpu"]["processor"] = cpu[0]
    system["gpu"] = {}
    system["gpu"]["name"] = gpu["name"]
    system["gpu"]["driver"] = gpu["driver_version"]

    return system


def calculate_sha256(filename, is_file):
    """
    Calculate sha256 checksum of the specified file
    """
    sha256_hash = hashlib.sha256()
    if is_file:
        try:
            with open(filename, "rb") as fd:
                for byte_block in iter(lambda: fd.read(CHECKSUM_BLOCK_SIZE), b""):
                    sha256_hash.update(byte_block)
                return sha256_hash.hexdigest()
        except:
            pass
    else:
        if isinstance(filename, str):
            sha256_hash.update(bytes(filename, "utf-8"))
        else:
            sha256_hash.update(bytes(filename))
        return sha256_hash.hexdigest()

    return None


def validate_timestamp(timestamp):
    """
    Validate a user-provided timestamp
    """
    try:
        datetime.datetime.strptime(timestamp, "%Y-%m-%d %H:%M:%S.%f")
    except ValueError:
        return False

    return True


class Run:
    """
    Track simulation details based on token and URL
    """
<<<<<<< HEAD
    def __init__(self, mode='online', server_token=None, server_url=None, debug=False):
=======

    def __init__(self, mode="online"):
>>>>>>> b145006a
        self._uuid = str(uuid.uuid4())
        self._mode = mode
        self._name = None
        self._executor = Executor(self)
        self._id = None
        self._suppress_errors = False
        self._queue_blocking = False
        self._status = None
        self._upload_time_log = None
        self._upload_time_event = None
        self._data = []
        self._events = []
        self._step = 0
        self._queue_size = QUEUE_SIZE
        self._metrics_queue = None
        self._events_queue = None
        self._active = False
        self._config = SimvueConfiguration.fetch(
            server_token=server_token,
            server_url=server_url
        )

        logging.getLogger(self.__class__.__module__).setLevel(
            logging.DEBUG
            if (debug is not None and debug)
            or (debug is None and self._config.client.debug)
            else logging.INFO
        )

        self._headers = {"Authorization": f"Bearer {self._config.server.token}"}
        self._simvue = None
        self._pid = 0
        self._resources_metrics_interval = 30
        self._shutdown_event = None
        self._storage_id = None

    def __enter__(self):
        return self

    def __exit__(self, type, value, traceback):
        self._executor.wait_for_completion()
        identifier = self._id
        logger.debug(
            "Automatically closing run %s in status %s", identifier, self._status
        )

        if (self._id or self._mode == "offline") and self._status == "running":
            if self._shutdown_event is not None:
                self._shutdown_event.set()
            if not type:
                self.set_status("completed")
            else:
                if self._active:
                    self.log_event(f"{type.__name__}: {value}")
                if type.__name__ in ("KeyboardInterrupt") and self._active:
                    self.set_status("terminated")
                else:
                    if traceback and self._active:
                        self.log_event(f"Traceback: {traceback}")
                        self.set_status("failed")
        if self._worker:
            self._worker.join()

        if _non_zero := self.executor.exit_status:
            logger.error(
                f"Simvue process executor terminated with non-zero exit status {_non_zero}"
            )
            sys.exit(_non_zero)

    def _check_token(self):
        """
        Check if token is valid
        """
<<<<<<< HEAD
        if self._mode == 'online' and tm.time() - get_expiry(self._config.server.token) > 0:
            self._error('token has expired or is invalid')
=======
        if self._mode == "online" and tm.time() - get_expiry(self._token) > 0:
            self._error("token has expired or is invalid")
>>>>>>> b145006a

    def _start(self, reconnect=False):
        """
        Start a run
        """
        if self._mode == "disabled":
            return True

        if self._mode != "offline":
            self._uuid = "notused"

        logger.debug("Starting run")

        self._check_token()

        data = {"status": self._status}

        if reconnect:
            data["system"] = get_system()

            if not self._simvue.update(data):
                return False

        self._start_time = tm.time()

        if self._pid == 0:
            self._pid = os.getpid()

        self._metrics_queue = multiprocessing.Manager().Queue(maxsize=self._queue_size)
        self._events_queue = multiprocessing.Manager().Queue(maxsize=self._queue_size)
        self._shutdown_event = multiprocessing.Manager().Event()
<<<<<<< HEAD
        self._worker = Worker(self._metrics_queue,
                              self._events_queue,
                              self._shutdown_event,
                              self._uuid,
                              self._name,
                              self._id,
                              self._config.server.url,
                              self._headers,
                              self._mode,
                              self._pid,
                              self._resources_metrics_interval)
=======
        self._worker = Worker(
            self._metrics_queue,
            self._events_queue,
            self._shutdown_event,
            self._uuid,
            self._name,
            self._id,
            self._url,
            self._headers,
            self._mode,
            self._pid,
            self._resources_metrics_interval,
        )
>>>>>>> b145006a

        if multiprocessing.current_process()._parent_pid is None:
            self._worker.start()

        self._active = True

    def _error(self, message):
        """
        Raise an exception if necessary and log error
        """
        if not self._suppress_errors:
            raise RuntimeError(message)
        else:
            logger.error(message)

    def init(
        self,
        name=None,
        metadata={},
        tags=[],
        description=None,
        folder="/",
        running=True,
        ttl=-1,
    ):
        """
        Initialise a run
        """
<<<<<<< HEAD
        description = description or self._config.run.description
        tags = tags or self._config.run.tags
        folder = folder or self._config.run.folder

        if self._mode not in ('online', 'offline', 'disabled'):
            self._error('invalid mode specified, must be online, offline or disabled')
=======
        if self._mode not in ("online", "offline", "disabled"):
            self._error("invalid mode specified, must be online, offline or disabled")
>>>>>>> b145006a

        if self._mode == "disabled":
            return True

<<<<<<< HEAD
        if not self._config.server.token or not self._config.run.description:
            self._error('Unable to get URL and token from environment variables or config file')
=======
        if not self._token or not self._url:
            self._error(
                "Unable to get URL and token from environment variables or config file"
            )
>>>>>>> b145006a

        if name:
            if not re.match(r"^[a-zA-Z0-9\-\_\s\/\.:]+$", name):
                self._error("specified name is invalid")

        self._name = name

        if running:
            self._status = "running"
        else:
            self._status = "created"

        data = {
            "metadata": metadata,
            "tags": tags,
            "system": {"cpu": {}, "gpu": {}, "platform": {}},
            "status": self._status,
            "ttl": ttl,
        }

        if name:
            data["name"] = name

        if description:
            data["description"] = description

        data["folder"] = folder

        if self._status == "running":
            data["system"] = get_system()
        elif self._status == "created":
            del data["system"]

        self._check_token()

        # compare with pydantic RunInput model
        try:
            RunInput(**data)
        except ValidationError as err:
            self._error(err)

        self._simvue = Simvue(self._name, self._uuid, self._mode, self._config, self._suppress_errors)
        name, self._id = self._simvue.create_run(data)

        if not name:
            return False
        elif name is not True:
            self._name = name

        if self._status == "running":
            self._start()

        if self._mode == "online":
            click.secho(f"[simvue] Run {self._name} created", bold=True, fg="green")
            click.secho(
                f"[simvue] Monitor in the UI at {self._url}/dashboard/runs/run/{self._id}",
                bold=True,
                fg="green",
            )

        return True

    def add_process(
        self,
        identifier: str,
        *cmd_args,
        executable: typing.Optional[str] = None,
        script: typing.Optional[str] = None,
        input_file: typing.Optional[str] = None,
        print_stdout: bool = False,
        completion_callback: typing.Optional[
            typing.Callable[[int, int, str], None]
        ] = None,
        env: typing.Optional[typing.Dict[str, str]] = None,
        **cmd_kwargs,
    ) -> None:
        """Add a process to be executed to the executor.

        This process can take many forms, for example a be a set of positional arguments:

        ```python
        executor.add_process("my_process", "ls", "-ltr")
        ```

        Provide explicitly the components of the command:

        ```python
        executor.add_process("my_process", executable="bash", debug=True, c="return 1")
        executor.add_process("my_process", executable="bash", script="my_script.sh", input="parameters.dat")
        ```

        or a mixture of both. In the latter case arguments which are not 'executable', 'script', 'input'
        are taken to be options to the command, for flags `flag=True` can be used to set the option and
        for options taking values `option=value`.

        When the process has completed if a function has been provided for the `completion_callback` argument
        this will be called, this callback is expected to take the following form:

        ```python
        def callback_function(status_code: int, std_out: str, std_err: str) -> None:
            ...
        ```

        Parameters
        ----------
        identifier : str
            A unique identifier for this process
        executable : str | None, optional
            the main executable for the command, if not specified this is taken to be the first
            positional argument, by default None
        *positional_arguments
            all other positional arguments are taken to be part of the command to execute
        script : str | None, optional
            the script to run, note this only work if the script is not an option, if this is the case
            you should provide it as such and perform the upload manually, by default None
        input_file : str | None, optional
            the input file to run, note this only work if the input file is not an option, if this is the case
            you should provide it as such and perform the upload manually, by default None
        print_stdout : bool, optional
            print output of command to the terminal, default is False
        completion_callback : typing.Callable | None, optional
            callback to run when process terminates
        env : typing.Dict[str, str], optional
            environment variables for process
        **kwargs
            all other keyword arguments are interpreted as options to the command
        """
        _cmd_list: typing.List[str] = []
        _pos_args = list(cmd_args)

        # Assemble the command for saving to metadata as string
        if executable:
            _cmd_list += [executable]
        else:
            _cmd_list += [_pos_args[0]]
            executable = _pos_args[0]
            _pos_args.pop(0)

        for kwarg, val in cmd_kwargs.items():
            if len(kwarg) == 1:
                if isinstance(val, bool) and val:
                    _cmd_list += [f"-{kwarg}"]
                else:
                    _cmd_list += [f"-{kwarg}{(' '+val) if val else ''}"]
            else:
                if isinstance(val, bool) and val:
                    _cmd_list += [f"--{kwarg}"]
                else:
                    _cmd_list += [f"--{kwarg}{(' '+val) if val else ''}"]

        _cmd_list += _pos_args
        _cmd_str = " ".join(_cmd_list)

        # Store the command executed in metadata
        self.update_metadata({f"{identifier}_command": _cmd_str})

        # Add the process to the executor
        self._executor.add_process(
            identifier,
            *_pos_args,
            executable=executable,
            script=script,
            input_file=input_file,
            print_stdout=print_stdout,
            completion_callback=completion_callback,
            env=env,
            **cmd_kwargs,
        )

    def kill_process(self, process_id: str) -> None:
        """Kill a running process by ID

        Parameters
        ----------
        process_id : str
            the unique identifier for the added process
        """
        self._executor.kill_process(process_id)

    def kill_all_processes(self) -> None:
        """Kill all currently running processes."""
        self._executor.kill_all()

    @property
    def executor(self) -> Executor:
        """Return the executor for this run"""
        return self._executor

    @property
    def name(self):
        """
        Return the name of the run
        """
        return self._name

    @property
    def uid(self):
        """
        Return the local unique identifier of the run
        """
        return self._uuid

    @property
    def id(self):
        """
        Return the unique id of the run
        """
        return self._id

    def reconnect(self, run_id, uid=None):
        """
        Reconnect to a run in the created state
        """
        if self._mode == "disabled":
            return True

        self._status = "running"
        self._uuid = uid

        self._id = run_id
<<<<<<< HEAD
        self._simvue = Simvue(self._name, self._uuid, self._id, self._mode, self._config, self._suppress_errors)
=======
        self._simvue = Simvue(self._name, self._id, self._mode, self._suppress_errors)
>>>>>>> b145006a
        self._start(reconnect=True)

    def set_pid(self, pid):
        """
        Set pid of process to be monitored
        """
        self._pid = pid

    def config(
        self,
        suppress_errors=False,
        queue_blocking=False,
        queue_size=QUEUE_SIZE,
        disable_resources_metrics=False,
        resources_metrics_interval=30,
        storage_id=None,
    ):
        """
        Optional configuration
        """
        if not isinstance(suppress_errors, bool):
            self._error("suppress_errors must be boolean")
        self._suppress_errors = suppress_errors

        if not isinstance(queue_blocking, bool):
            self._error("queue_blocking must be boolean")
        self._queue_blocking = queue_blocking

        if not isinstance(queue_size, int):
            self._error("queue_size must be an integer")
        self._queue_size = queue_size

        if not isinstance(disable_resources_metrics, bool):
            self._error(
                f"disable_resources_metrics must be boolean, but got '{disable_resources_metrics}'"
            )

        if disable_resources_metrics:
            self._pid = None

        if not isinstance(resources_metrics_interval, int):
            self._error("resources_metrics_interval must be an integer")
        self._resources_metrics_interval = resources_metrics_interval

        if storage_id:
            self._storage_id = storage_id

    def update_metadata(self, metadata):
        """
        Add/update metadata
        """
        if self._mode == "disabled":
            return True

        if not self._uuid and not self._name:
            self._error(INIT_MISSING)
            return False

        if not isinstance(metadata, dict):
            self._error("metadata must be a dict")
            return False

        data = {"metadata": metadata}

        if self._simvue.update(data):
            return True

        return False

    def update_tags(self, tags):
        """
        Add/update tags
        """
        if self._mode == "disabled":
            return True

        if not self._uuid and not self._name:
            self._error(INIT_MISSING)
            return False

        data = {"tags": tags}

        if self._simvue.update(data):
            return True

        return False

    def log_event(self, message, timestamp=None):
        """
        Write event
        """
        if self._mode == "disabled":
            return True

        if not self._uuid and not self._name:
            self._error(INIT_MISSING)
            return False

        if not self._active:
            self._error("Run is not active")
            return False

        if self._status != "running":
            self._error("Cannot log events when not in the running state")
            return False

        data = {}
        data["message"] = message
        data["timestamp"] = datetime.datetime.utcnow().strftime("%Y-%m-%d %H:%M:%S.%f")
        if timestamp is not None:
            if validate_timestamp(timestamp):
                data["timestamp"] = timestamp
            else:
                self._error("Invalid timestamp format")
                return False

        try:
            self._events_queue.put(data, block=self._queue_blocking)
        except Exception as err:
            logger.error(str(err))

        return True

    def log_metrics(self, metrics, step=None, time=None, timestamp=None):
        """
        Write metrics
        """
        if self._mode == "disabled":
            return True

        if not self._uuid and not self._name:
            self._error(INIT_MISSING)
            return False

        if not self._active:
            self._error("Run is not active")
            return False

        if self._status != "running":
            self._error("Cannot log metrics when not in the running state")
            return False

        if not isinstance(metrics, dict) and not self._suppress_errors:
            self._error("Metrics must be a dict")
            return False

        data = {}
        data["values"] = metrics
        data["time"] = tm.time() - self._start_time
        if time is not None:
            data["time"] = time
        data["timestamp"] = datetime.datetime.utcnow().strftime("%Y-%m-%d %H:%M:%S.%f")
        if timestamp is not None:
            if validate_timestamp(timestamp):
                data["timestamp"] = timestamp
            else:
                self._error("Invalid timestamp format")
                return False

        if step is None:
            data["step"] = self._step
        else:
            data["step"] = step

        self._step += 1

        try:
            self._metrics_queue.put(data, block=self._queue_blocking)
        except Exception as err:
            logger.error(str(err))

        return True

    def save(
        self,
        filename,
        category,
        filetype=None,
        preserve_path=False,
        name=None,
        allow_pickle=False,
    ):
        """
        Upload file or object
        """
        if self._mode == "disabled":
            return True

        if not self._uuid and not self._name:
            self._error(INIT_MISSING)
            return False

        if self._status == "created" and category == "output":
            self._error("Cannot upload output files for runs in the created state")
            return False

        is_file = False
        if isinstance(filename, str):
            if not os.path.isfile(filename):
                self._error(f"File {filename} does not exist")
                return False
            else:
                is_file = True

        if filetype:
            mimetypes_valid = ["application/vnd.plotly.v1+json"]
            mimetypes.init()
            for _, value in mimetypes.types_map.items():
                mimetypes_valid.append(value)

            if filetype not in mimetypes_valid:
                self._error("Invalid MIME type specified")
                return False

        data = {}
        if preserve_path:
            data["name"] = filename
            if data["name"].startswith("./"):
                data["name"] = data["name"][2:]
        elif is_file:
            data["name"] = os.path.basename(filename)

        if name:
            data["name"] = name

        data["run"] = self._name
        data["category"] = category

        if is_file:
            data["size"] = os.path.getsize(filename)
            data["originalPath"] = os.path.abspath(
                os.path.expanduser(os.path.expandvars(filename))
            )
            data["checksum"] = calculate_sha256(filename, is_file)

            if data["size"] == 0:
                click.secho(
                    "WARNING: saving zero-sized files not currently supported",
                    bold=True,
                    fg="yellow",
                )
                return True

        # Determine mimetype
        mimetype = None
        if not filetype and is_file:
            mimetypes.init()
            mimetype = mimetypes.guess_type(filename)[0]
            if not mimetype:
                mimetype = "application/octet-stream"
        elif is_file:
            mimetype = filetype

        if mimetype:
            data["type"] = mimetype

        if not is_file:
            data["pickled"], data["type"] = Serializer().serialize(
                filename, allow_pickle
            )
            if not data["type"] and not allow_pickle:
                self._error("Unable to save Python object, set allow_pickle to True")
            data["checksum"] = calculate_sha256(data["pickled"], False)
            data["originalPath"] = ""
            data["size"] = sys.getsizeof(data["pickled"])

        if self._storage_id:
            data["storage"] = self._storage_id

        # Register file
        if not self._simvue.save_file(data):
            return False

        return True

    def save_directory(self, directory, category, filetype=None, preserve_path=False):
        """
        Upload a whole directory
        """
        if self._mode == "disabled":
            return True

        if not self._uuid and not self._name:
            self._error(INIT_MISSING)
            return False

        if not os.path.isdir(directory):
            self._error(f"Directory {directory} does not exist")
            return False

        if filetype:
            mimetypes_valid = []
            mimetypes.init()
            for _, value in mimetypes.types_map.items():
                mimetypes_valid.append(value)

            if filetype not in mimetypes_valid:
                self._error("Invalid MIME type specified")
                return False

        for filename in walk_through_files(directory):
            if os.path.isfile(filename):
                self.save(filename, category, filetype, preserve_path)

        return True

    def save_all(self, items, category, filetype=None, preserve_path=False):
        """
        Save the list of files and/or directories
        """
        if self._mode == "disabled":
            return True

        for item in items:
            if os.path.isfile(item):
                self.save(item, category, filetype, preserve_path)
            elif os.path.isdir(item):
                self.save_directory(item, category, filetype, preserve_path)
            else:
                self._error(f"{item}: No such file or directory")

    def set_status(self, status):
        """
        Set run status
        """
        if self._mode == "disabled":
            return True

        if not self._uuid and not self._name:
            self._error(INIT_MISSING)
            return False

        if not self._active:
            self._error("Run is not active")
            return False

        if status not in ("completed", "failed", "terminated"):
            self._error("invalid status")

        data = {"name": self._name, "status": status}
        self._status = status

        if self._simvue.update(data):
            return True

        return False

    def close(self):
        """f
        Close the run
        """
        if self._mode == "disabled":
            return True

        if not self._uuid and not self._name:
            self._error(INIT_MISSING)
            return False

        if not self._active:
            self._error("Run is not active")
            return False

        if self._status != "failed":
            self.set_status("completed")

        self._shutdown_event.set()

    def set_folder_details(self, path, metadata={}, tags=[], description=None):
        """
        Add metadata to the specified folder
        """
        if self._mode == "disabled":
            return True

        if not self._uuid and not self._name:
            self._error(INIT_MISSING)
            return False

        if not self._active:
            self._error("Run is not active")
            return False

        if not isinstance(metadata, dict):
            self._error("metadata must be a dict")
            return False

        if not isinstance(tags, list):
            self._error("tags must be a list")
            return False

        data = {"path": path}

        if metadata:
            data["metadata"] = metadata

        if tags:
            data["tags"] = tags

        if description:
            data["description"] = description

        if self._simvue.set_folder_details(data):
            return True

        return False

    def add_alerts(self, ids=None, names=None):
        """
        Add one or more existing alerts by name or id
        """
        ids = ids or []
        names = names or []

        if names and not ids:
            alerts = self._simvue.list_alerts()
            if alerts:
                for alert in alerts:
                    if alert["name"] in names:
                        ids.append(alert["id"])
            else:
                self._error("No existing alerts")
                return False
        elif not names and not ids:
            self._error("Need to provide alert ids or alert names")
            return False

        data = {"id": self._id, "alerts": ids}
        if self._simvue.update(data):
            return True

        return False

    def add_alert(
        self,
        name,
        source="metrics",
        frequency=None,
        window=5,
        rule=None,
        metric=None,
        threshold=None,
        range_low=None,
        range_high=None,
        notification="none",
        pattern=None,
    ):
        """
        Creates an alert with the specified name (if it doesn't exist)
        and applies it to the current run
        """
        if self._mode == "disabled":
            return True

        if not self._uuid and not self._name:
            self._error(INIT_MISSING)
            return False

        if rule:
            if rule not in (
                "is below",
                "is above",
                "is outside range",
                "is inside range",
            ):
                self._error("alert rule invalid")
                return False

        if rule in ("is below", "is above") and threshold is None:
            self._error("threshold must be defined for the specified alert type")
            return False

        if rule in ("is outside range", "is inside range") and (
            range_low is None or range_high is None
        ):
            self._error(
                "range_low and range_high must be defined for the specified alert type"
            )
            return False

        if notification not in ("none", "email"):
            self._error("notification must be either none or email")
            return False

        if source not in ("metrics", "events", "user"):
            self._error("source must be either metrics, events or user")
            return False

        alert_definition = {}

        if source == "metrics":
            alert_definition["metric"] = metric
            alert_definition["window"] = window
            alert_definition["rule"] = rule
            if threshold is not None:
                alert_definition["threshold"] = threshold
            elif range_low is not None and range_high is not None:
                alert_definition["range_low"] = range_low
                alert_definition["range_high"] = range_high
        elif source == "events":
            alert_definition["pattern"] = pattern
        else:
            alert_definition = None

        alert = {
            "name": name,
            "frequency": frequency,
            "notification": notification,
            "source": source,
            "alert": alert_definition,
        }

        # Check if the alert already exists
        alert_id = None
        alerts = self._simvue.list_alerts()
        if alerts:
            for existing_alert in alerts:
                if existing_alert["name"] == alert["name"]:
                    if compare_alerts(existing_alert, alert):
                        alert_id = existing_alert["id"]
                        logger.info("Existing alert found with id: %s", alert_id)

        if not alert_id:
            response = self._simvue.add_alert(alert)
            if response:
                if "id" in response:
                    alert_id = response["id"]
            else:
                self._error("unable to create alert")
                return False

        if alert_id:
            # TODO: What if we keep existing alerts/add a new one later?
            data = {"id": self._id, "alerts": [alert_id]}
            if self._simvue.update(data):
                return True

        return False

    def log_alert(self, name, state):
        """
        Set the state of an alert
        """
        if state not in ("ok", "critical"):
            self._error('state must be either "ok" or "critical"')
            return False

        self._simvue.set_alert_state(name, state)<|MERGE_RESOLUTION|>--- conflicted
+++ resolved
@@ -16,19 +16,13 @@
 import click
 from pydantic import ValidationError
 
+from .config import SimvueConfiguration
 from .executor import Executor
 from .factory import Simvue
 from .models import RunInput
-<<<<<<< HEAD
-from .config import SimvueConfiguration
-from .utilities import get_auth, get_expiry, print_nice
-from .executor import Executor
-from pydantic import ValidationError
-=======
 from .serialization import Serializer
 from .utilities import get_auth, get_expiry
 from .worker import Worker
->>>>>>> b145006a
 
 INIT_MISSING = "initialize a run using init() first"
 QUEUE_SIZE = 10000
@@ -186,15 +180,12 @@
     """
     Track simulation details based on token and URL
     """
-<<<<<<< HEAD
-    def __init__(self, mode='online', server_token=None, server_url=None, debug=False):
-=======
-
-    def __init__(self, mode="online"):
->>>>>>> b145006a
+
+    def __init__(self, mode="online", server_token=None, server_url=None, debug=False):
         self._uuid = str(uuid.uuid4())
         self._mode = mode
         self._name = None
+        self._worker = None
         self._executor = Executor(self)
         self._id = None
         self._suppress_errors = False
@@ -210,8 +201,7 @@
         self._events_queue = None
         self._active = False
         self._config = SimvueConfiguration.fetch(
-            server_token=server_token,
-            server_url=server_url
+            server_token=server_token, server_url=server_url
         )
 
         logging.getLogger(self.__class__.__module__).setLevel(
@@ -265,13 +255,11 @@
         """
         Check if token is valid
         """
-<<<<<<< HEAD
-        if self._mode == 'online' and tm.time() - get_expiry(self._config.server.token) > 0:
-            self._error('token has expired or is invalid')
-=======
-        if self._mode == "online" and tm.time() - get_expiry(self._token) > 0:
+        if (
+            self._mode == "online"
+            and tm.time() - get_expiry(self._config.server.token) > 0
+        ):
             self._error("token has expired or is invalid")
->>>>>>> b145006a
 
     def _start(self, reconnect=False):
         """
@@ -303,19 +291,6 @@
         self._metrics_queue = multiprocessing.Manager().Queue(maxsize=self._queue_size)
         self._events_queue = multiprocessing.Manager().Queue(maxsize=self._queue_size)
         self._shutdown_event = multiprocessing.Manager().Event()
-<<<<<<< HEAD
-        self._worker = Worker(self._metrics_queue,
-                              self._events_queue,
-                              self._shutdown_event,
-                              self._uuid,
-                              self._name,
-                              self._id,
-                              self._config.server.url,
-                              self._headers,
-                              self._mode,
-                              self._pid,
-                              self._resources_metrics_interval)
-=======
         self._worker = Worker(
             self._metrics_queue,
             self._events_queue,
@@ -323,13 +298,12 @@
             self._uuid,
             self._name,
             self._id,
-            self._url,
+            self._config.server.url,
             self._headers,
             self._mode,
             self._pid,
             self._resources_metrics_interval,
         )
->>>>>>> b145006a
 
         if multiprocessing.current_process()._parent_pid is None:
             self._worker.start()
@@ -358,30 +332,20 @@
         """
         Initialise a run
         """
-<<<<<<< HEAD
         description = description or self._config.run.description
         tags = tags or self._config.run.tags
         folder = folder or self._config.run.folder
 
-        if self._mode not in ('online', 'offline', 'disabled'):
-            self._error('invalid mode specified, must be online, offline or disabled')
-=======
         if self._mode not in ("online", "offline", "disabled"):
             self._error("invalid mode specified, must be online, offline or disabled")
->>>>>>> b145006a
-
-        if self._mode == "disabled":
-            return True
-
-<<<<<<< HEAD
-        if not self._config.server.token or not self._config.run.description:
-            self._error('Unable to get URL and token from environment variables or config file')
-=======
-        if not self._token or not self._url:
+
+        if self._mode == "disabled":
+            return True
+
+        if not self._config.server.token or not self._config.server.url:
             self._error(
                 "Unable to get URL and token from environment variables or config file"
             )
->>>>>>> b145006a
 
         if name:
             if not re.match(r"^[a-zA-Z0-9\-\_\s\/\.:]+$", name):
@@ -423,7 +387,9 @@
         except ValidationError as err:
             self._error(err)
 
-        self._simvue = Simvue(self._name, self._uuid, self._mode, self._config, self._suppress_errors)
+        self._simvue = Simvue(
+            self._name, self._uuid, self._mode, self._config, self._suppress_errors
+        )
         name, self._id = self._simvue.create_run(data)
 
         if not name:
@@ -437,7 +403,8 @@
         if self._mode == "online":
             click.secho(f"[simvue] Run {self._name} created", bold=True, fg="green")
             click.secho(
-                f"[simvue] Monitor in the UI at {self._url}/dashboard/runs/run/{self._id}",
+                "[simvue] Monitor in the UI at "
+                f"{self._config.server.url}/dashboard/runs/run/{self._id}",
                 bold=True,
                 fg="green",
             )
@@ -602,11 +569,9 @@
         self._uuid = uid
 
         self._id = run_id
-<<<<<<< HEAD
-        self._simvue = Simvue(self._name, self._uuid, self._id, self._mode, self._config, self._suppress_errors)
-=======
-        self._simvue = Simvue(self._name, self._id, self._mode, self._suppress_errors)
->>>>>>> b145006a
+        self._simvue = Simvue(
+            self._name, self._id, self._mode, self._config, self._suppress_errors
+        )
         self._start(reconnect=True)
 
     def set_pid(self, pid):
