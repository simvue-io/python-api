import logging
import typing
import http

if typing.TYPE_CHECKING:
    from simvue.config import SimvueConfiguration

from simvue.api import get, post, put
from simvue.factory.proxy.base import SimvueBaseClass
from simvue.utilities import prepare_for_api, skip_if_failed
from simvue.version import __version__

logger = logging.getLogger(__name__)

UPLOAD_TIMEOUT: int = 30
DEFAULT_API_TIMEOUT: int = 10


class Remote(SimvueBaseClass):
    """
    Class which interacts with Simvue REST API
    """

    def __init__(
        self,
        name: typing.Optional[str],
        uniq_id: str,
        config: "SimvueConfiguration",
        suppress_errors: bool = True,
    ) -> None:
        self._config = config

        self._headers: dict[str, str] = {
            "Authorization": f"Bearer {self._config.server.token}",
            "User-Agent": f"Simvue Python client {__version__}",
        }
        self._headers_mp: dict[str, str] = self._headers | {
            "Content-Type": "application/msgpack"
        }
        super().__init__(name, uniq_id, suppress_errors)

        self._id = uniq_id

    @skip_if_failed("_aborted", "_suppress_errors", None)
    def list_tags(self) -> list[str]:
        logger.debug("Retrieving existing tags")
        try:
            response = get(
                f"{self._config.server.url}/api/runs/{self._id}", self._headers
            )
        except Exception as err:
            self._error(f"Exception retrieving tags: {str(err)}")
            return []

        logger.debug(
            'Got status code %d when retrieving tags: "%s"',
            response.status_code,
            response.text,
        )

        if not (response_data := response.json()) or (
            (data := response_data.get("tags")) is None
        ):
            self._error(
                "Expected key 'tags' in response from server during alert retrieval"
            )
            return []

        if response.status_code == http.HTTPStatus.OK:
            return data

        return []

    @skip_if_failed("_aborted", "_suppress_errors", (None, None))
    def create_run(self, data) -> tuple[typing.Optional[str], typing.Optional[int]]:
        """
        Create a run
        """
        if data.get("folder") != "/":
            logger.debug("Creating folder %s if necessary", data.get("folder"))
            try:
                response = post(
                    f"{self._config.server.url}/api/folders",
                    self._headers,
                    {"path": data.get("folder")},
                )
            except Exception as err:
                self._error(f"Exception creating folder: {str(err)}")
                return (None, None)

            logger.debug(
                'Got status code %d when creating folder, with response: "%s"',
                response.status_code,
                response.text,
            )

            if response.status_code not in (
                http.HTTPStatus.OK,
                http.HTTPStatus.CONFLICT,
            ):
                self._error(f"Unable to create folder {data.get('folder')}")
                return (None, None)

        logger.debug('Creating run with data: "%s"', data)

        try:
            response = post(f"{self._config.server.url}/api/runs", self._headers, data)
        except Exception as err:
            self._error(f"Exception creating run: {str(err)}")
            return (None, None)

        logger.debug(
            'Got status code %d when creating run, with response: "%s"',
            response.status_code,
            response.text,
        )

        if response.status_code == http.HTTPStatus.CONFLICT:
            self._error(f"Duplicate run, name {data['name']} already exists")
            return (None, None)
        elif response.status_code != http.HTTPStatus.OK:
            self._error(f"Got status code {response.status_code} when creating run")
            return (None, None)

        if "name" in response.json():
            self._name = response.json()["name"]

        if "id" in response.json():
            self._id = response.json()["id"]

        return self._name, self._id

    @skip_if_failed("_aborted", "_suppress_errors", None)
    def update(
        self, data: dict[str, typing.Any], _=None
    ) -> typing.Optional[dict[str, typing.Any]]:
        """
        Update metadata, tags or status
        """
        if self._id:
            data["id"] = self._id

        logger.debug('Updating run with data: "%s"', data)

        try:
            response = put(f"{self._config.server.url}/api/runs", self._headers, data)
        except Exception as err:
            self._error(f"Exception updating run: {err}")
            return None

        logger.debug(
            'Got status code %d when updating run, with response: "%s"',
            response.status_code,
            response.text,
        )

        if response.status_code == http.HTTPStatus.OK:
            return data

        self._error(f"Got status code {response.status_code} when updating run")
        return None

    @skip_if_failed("_aborted", "_suppress_errors", None)
    def set_folder_details(
        self, data, run=None
    ) -> typing.Optional[dict[str, typing.Any]]:
        """
        Set folder details
        """
        if run is not None and not __version__:
            data["name"] = run

        try:
            response = post(
                f"{self._config.server.url}/api/folders", self._headers, data
            )
        except Exception as err:
            self._error(f"Exception creating folder: {err}")
            return None

        if response.status_code in (http.HTTPStatus.OK, http.HTTPStatus.CONFLICT):
            folder_id = response.json()["id"]
            data["id"] = folder_id

            if response.status_code == http.HTTPStatus.OK:
                logger.debug('Got id of new folder: "%s"', folder_id)
            else:
                logger.debug('Got id of existing folder: "%s"', folder_id)

        logger.debug('Setting folder details with data: "%s"', data)

        try:
            response = put(
                f"{self._config.server.url}/api/folders", self._headers, data
            )
        except Exception as err:
            self._error(f"Exception setting folder details: {err}")
            return None

        logger.debug(
            'Got status code %d when setting folder details, with response: "%s"',
            response.status_code,
            response.text,
        )

        if response.status_code == http.HTTPStatus.OK:
            return response.json()

        self._error(
            f"Got status code {response.status_code} when updating folder details"
        )
        return None

    @skip_if_failed("_aborted", "_suppress_errors", False)
    def save_file(
        self, data: dict[str, typing.Any]
    ) -> typing.Optional[dict[str, typing.Any]]:
        """
        Save file
        """
        logger.debug('Getting presigned URL for saving artifact, with data: "%s"', data)

        # Get presigned URL
        try:
            response = post(
                f"{self._config.server.url}/api/artifacts",
                self._headers,
                prepare_for_api(data),
            )
        except Exception as err:
            self._error(
                f"Got exception when preparing to upload file {data['name']} to object storage: {str(err)}"
            )
            return None

        logger.debug(
            'Got status code %d when getting presigned URL, with response: "%s"',
            response.status_code,
            response.text,
        )

        if response.status_code == http.HTTPStatus.CONFLICT:
            return data

        if response.status_code != http.HTTPStatus.OK:
            self._error(
                f"Got status code {response.status_code} when registering file {data['name']}"
            )
            return None

        storage_id = None
        if "storage_id" in response.json():
            storage_id = response.json()["storage_id"]

        if not storage_id:
            return None

        if "url" in response.json():
            url = response.json()["url"]
            if "pickled" in data and "pickledFile" not in data:
                try:
                    response = put(
                        url, {}, data["pickled"], is_json=False, timeout=UPLOAD_TIMEOUT
                    )

                    logger.debug(
                        "Got status code %d when uploading artifact",
                        response.status_code,
                    )

                    if response.status_code != http.HTTPStatus.OK:
                        self._error(
                            f"Got status code {response.status_code} when uploading object {data['name']} to object storage"
                        )
                        return None
                except Exception as err:
                    self._error(
                        f"Got exception when uploading object {data['name']} to object storage: {str(err)}"
                    )
                    return None
            else:
                if "pickledFile" in data:
                    use_filename = data["pickledFile"]
                else:
                    use_filename = data["originalPath"]

                try:
                    with open(use_filename, "rb") as fh:
                        response = put(
                            url, {}, fh, is_json=False, timeout=UPLOAD_TIMEOUT
                        )

                        logger.debug(
                            "Got status code %d when uploading artifact",
                            response.status_code,
                        )

                        if response.status_code != http.HTTPStatus.OK:
                            self._error(
                                f"Got status code {response.status_code} when uploading file {data['name']} to object storage"
                            )
                            return None
                except Exception as err:
                    self._error(
                        f"Got exception when uploading file {data['name']} to object storage: {str(err)}"
                    )
                    return None

        if storage_id:
            path = f"{self._config.server.url}/api/runs/{self._id}/artifacts"
            data["storage"] = storage_id

            try:
                response = put(path, self._headers, prepare_for_api(data))
            except Exception as err:
                self._error(
                    f"Got exception when confirming upload of file {data['name']}: {str(err)}"
                )
                return None

            if response.status_code != http.HTTPStatus.OK:
                self._error(
                    f"Got status code {response.status_code} when confirming upload of file {data['name']}: {response.text}"
                )
                return None

        return data

    @skip_if_failed("_aborted", "_suppress_errors", False)
    def add_alert(self, data, run=None):
        """
        Add an alert
        """
        if run is not None:
            data["run"] = run

        logger.debug('Adding alert with data: "%s"', data)

        try:
            response = post(
                f"{self._config.server.url}/api/alerts", self._headers, data
            )
        except Exception as err:
            self._error(f"Got exception when creating an alert: {str(err)}")
            return False

        logger.debug(
            'Got response %d when adding alert, with response: "%s"',
            response.status_code,
            response.text,
        )

        if response.status_code in (http.HTTPStatus.OK, http.HTTPStatus.CONFLICT):
            return response.json()

        self._error(f"Got status code {response.status_code} when creating alert")
        return False

    @skip_if_failed("_aborted", "_suppress_errors", {})
    def set_alert_state(
        self, alert_id, status
    ) -> typing.Optional[dict[str, typing.Any]]:
        """
        Set alert state
        """
        data = {"run": self._id, "alert": alert_id, "status": status}
        try:
            response = put(
                f"{self._config.server.url}/api/alerts/status", self._headers, data
            )
        except Exception as err:
            self._error(f"Got exception when setting alert state: {err}")
            return {}

        if response.status_code == http.HTTPStatus.OK:
            return response.json()

        return {}

    @skip_if_failed("_aborted", "_suppress_errors", [])
    def list_alerts(self) -> list[dict[str, typing.Any]]:
        """
        List alerts
        """
        try:
            response = get(f"{self._config.server.url}/api/alerts", self._headers)
        except Exception as err:
            self._error(f"Got exception when listing alerts: {str(err)}")
            return []

        if not (response_data := response.json()) or (
            (data := response_data.get("data")) is None
        ):
            self._error(
                "Expected key 'alerts' in response from server during alert retrieval"
            )
            return []

        if response.status_code == http.HTTPStatus.OK:
            return data

        return []

    @skip_if_failed("_aborted", "_suppress_errors", None)
    def send_metrics(
        self, data: dict[str, typing.Any]
    ) -> typing.Optional[dict[str, typing.Any]]:
        """
        Send metrics
        """
        logger.debug("Sending metrics")

        try:
            response = post(
                f"{self._config.server.url}/api/metrics",
                self._headers_mp,
                data,
                is_json=False,
            )
        except Exception as err:
            self._error(f"Exception sending metrics: {str(err)}")
            return None

        logger.debug("Got status code %d when sending metrics", response.status_code)

        if response.status_code == http.HTTPStatus.OK:
            return response.json()

        self._error(f"Got status code {response.status_code} when sending metrics")
        return None

    @skip_if_failed("_aborted", "_suppress_errors", None)
    def send_event(
        self, data: dict[str, typing.Any]
    ) -> typing.Optional[dict[str, typing.Any]]:
        """
        Send events
        """
        logger.debug("Sending events")

        try:
            response = post(
                f"{self._config.server.url}/api/events",
                self._headers_mp,
                data,
                is_json=False,
            )
        except Exception as err:
            self._error(f"Exception sending event: {str(err)}")
            return None

        logger.debug("Got status code %d when sending events", response.status_code)

        if response.status_code == http.HTTPStatus.OK:
            return response.json()

        self._error(f"Got status code {response.status_code} when sending events")
        return None

    @skip_if_failed("_aborted", "_suppress_errors", None)
    def send_heartbeat(self) -> typing.Optional[dict[str, typing.Any]]:
        """
        Send heartbeat
        """
        logger.debug("Sending heartbeat")

        try:
            response = put(
                f"{self._config.server.url}/api/runs/heartbeat",
                self._headers,
                {"id": self._id},
            )
        except Exception as err:
            self._error(f"Exception creating run: {str(err)}")
            return None

        logger.debug("Got status code %d when sending heartbeat", response.status_code)

        if response.status_code == http.HTTPStatus.OK:
            return response.json()

        self._error(f"Got status code {response.status_code} when sending heartbeat")
        return None

    @skip_if_failed("_aborted", "_suppress_errors", False)
<<<<<<< HEAD
=======
    def check_token(self) -> bool:
        """
        Check token
        """
        if not (expiry := get_expiry(self._token)):
            self._error("Failed to parse user token")
            return False

        if time.time() - expiry > 0:
            self._error("Token has expired")
            return False

        try:
            response = get(f"{self._url}/api/version", self._headers)

            if response.status_code != http.HTTPStatus.OK or not response.json().get(
                "version"
            ):
                raise AssertionError

            if response.status_code == http.HTTPStatus.UNAUTHORIZED:
                self._error("Unauthorised token")
                return False

        except Exception as err:
            self._error(f"Exception retrieving server version: {str(err)}")
            return False
        return True

    @skip_if_failed("_aborted", "_suppress_errors", False)
>>>>>>> 09dcc4c0
    def get_abort_status(self) -> bool:
        logger.debug("Retrieving alert status")

        try:
            response = get(
                f"{self._config.server.url}/api/runs/{self._id}/abort", self._headers_mp
            )
        except Exception as err:
            self._error(f"Exception retrieving abort status: {str(err)}")
            return False

        logger.debug(
            "Got status code %d when checking abort status", response.status_code
        )

        if response.status_code == http.HTTPStatus.OK:
            if (status := response.json().get("status")) is None:
                self._error(
                    f"Expected key 'status' when retrieving abort status {response.json()}"
                )
                return False
            return status

        self._error(
            f"Got status code {response.status_code} when checking abort status"
        )
        return False<|MERGE_RESOLUTION|>--- conflicted
+++ resolved
@@ -1,13 +1,14 @@
 import logging
 import typing
 import http
+import time
 
 if typing.TYPE_CHECKING:
     from simvue.config import SimvueConfiguration
 
 from simvue.api import get, post, put
 from simvue.factory.proxy.base import SimvueBaseClass
-from simvue.utilities import prepare_for_api, skip_if_failed
+from simvue.utilities import prepare_for_api, skip_if_failed, get_expiry
 from simvue.version import __version__
 
 logger = logging.getLogger(__name__)
@@ -483,8 +484,6 @@
         return None
 
     @skip_if_failed("_aborted", "_suppress_errors", False)
-<<<<<<< HEAD
-=======
     def check_token(self) -> bool:
         """
         Check token
@@ -515,7 +514,6 @@
         return True
 
     @skip_if_failed("_aborted", "_suppress_errors", False)
->>>>>>> 09dcc4c0
     def get_abort_status(self) -> bool:
         logger.debug("Retrieving alert status")
 
