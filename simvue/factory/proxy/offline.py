import glob
import json
import logging
import os
import pathlib
import time
import typing
import uuid
import randomname

from simvue.factory.proxy.base import SimvueBaseClass
from simvue.utilities import (
    create_file,
    get_offline_directory,
    prepare_for_api,
    skip_if_failed,
)

logger = logging.getLogger(__name__)


class Offline(SimvueBaseClass):
    """
    Class for offline runs
    """

    def __init__(
        self, name: typing.Optional[str], uniq_id: str, suppress_errors: bool = True
    ) -> None:
        super().__init__(name, uniq_id, suppress_errors)

        self._directory: str = os.path.join(get_offline_directory(), self._uuid)

        os.makedirs(self._directory, exist_ok=True)

    @skip_if_failed("_aborted", "_suppress_errors", None)
    def _write_json(self, filename: str, data: dict[str, typing.Any]) -> None:
        """
        Write JSON to file
        """
        if not os.path.isdir(os.path.dirname(filename)):
            self._error(
                f"Cannot write file '{filename}', parent directory does not exist"
            )

        try:
            with open(filename, "w") as fh:
                json.dump(data, fh)
        except Exception as err:
            self._error(f"Unable to write file {filename} due to {str(err)}")

    @skip_if_failed("_aborted", "_suppress_errors", None)
    def _mock_api_post(
        self, prefix: str, data: dict[str, typing.Any]
    ) -> typing.Optional[dict[str, typing.Any]]:
        unique_id = time.time()
        filename = os.path.join(self._directory, f"{prefix}-{unique_id}.json")
        self._write_json(filename, data)
        return data

    @skip_if_failed("_aborted", "_suppress_errors", (None, None))
    def create_run(self, data) -> tuple[typing.Optional[str], typing.Optional[str]]:
        """
        Create a run
        """
        if not self._directory:
            self._logger.error("No directory specified")
            return (None, None)

        if not self._name:
            self._name = randomname.get_name()

        try:
            os.makedirs(self._directory, exist_ok=True)
        except Exception as err:
            self._logger.error(
                "Unable to create directory %s due to: %s", self._directory, str(err)
            )
            return (None, None)

        filename = f"{self._directory}/run.json"

        logger.debug(f"Creating run in '{filename}'")

        if "name" not in data:
            data["name"] = None

        self._write_json(filename, data)

        status = data["status"]
        filename = f"{self._directory}/{status}"
        create_file(filename)

        return (self._name, self._id)

    @skip_if_failed("_aborted", "_suppress_errors", None)
    def update(self, data) -> typing.Optional[dict[str, typing.Any]]:
        """
        Update metadata, tags or status
        """
        unique_id = time.time()
        filename = f"{self._directory}/update-{unique_id}.json"
        self._write_json(filename, data)

        if "status" in data:
            status = data["status"]
            if not self._directory or not os.path.exists(self._directory):
                self._error("No directory defined for writing")
                return None
            filename = f"{self._directory}/{status}"

            logger.debug(f"Writing API data to file '{filename}'")

            create_file(filename)

            if status == "completed":
                status_running = f"{self._directory}/running"
                if os.path.isfile(status_running):
                    os.remove(status_running)

        return data

    @skip_if_failed("_aborted", "_suppress_errors", None)
    def set_folder_details(self, data) -> typing.Optional[dict[str, typing.Any]]:
        """
        Set folder details
        """
        unique_id = time.time()
        filename = f"{self._directory}/folder-{unique_id}.json"
        self._write_json(filename, data)
        return data

    @skip_if_failed("_aborted", "_suppress_errors", None)
    def save_file(
        self, data: dict[str, typing.Any]
    ) -> typing.Optional[dict[str, typing.Any]]:
        """
        Save file
        """
        if "pickled" in data:
            temp_file = f"{self._directory}/temp-{uuid.uuid4()}.pickle"
            with open(temp_file, "wb") as fh:
                fh.write(data["pickled"])
            data["pickledFile"] = temp_file
        unique_id = time.time()
        filename = os.path.join(self._directory, f"file-{unique_id}.json")
        self._write_json(filename, prepare_for_api(data, False))
        return data

    def add_alert(
        self, data: dict[str, typing.Any]
    ) -> typing.Optional[dict[str, typing.Any]]:
        """
        Add an alert
        """
        return self._mock_api_post("alert", data)

    @skip_if_failed("_aborted", "_suppress_errors", None)
    def set_alert_state(
        self, alert_id: str, status: str
    ) -> typing.Optional[dict[str, typing.Any]]:
        if not os.path.exists(
            _alert_file := os.path.join(self._directory, f"alert-{alert_id}.json")
        ):
            self._error(f"Failed to retrieve alert '{alert_id}' for modification")
            return None

        with open(_alert_file) as alert_in:
            _alert_data = json.load(alert_in)

        _alert_data |= {"run": self._id, "alert": alert_id, "status": status}

        self._write_json(_alert_file, _alert_data)

        return _alert_data

    @skip_if_failed("_aborted", "_suppress_errors", [])
    def list_tags(self) -> list[dict[str, typing.Any]]:
<<<<<<< HEAD
        #TODO: Tag retrieval not implemented for offline running
=======
        # TODO: Tag retrieval not implemented for offline running
>>>>>>> 89e69808
        raise NotImplementedError(
            "Retrieval of current tags is not implemented for offline running"
        )
    
    @skip_if_failed("_aborted", "_suppress_errors", True)
    def get_abort_status(self) -> bool:
        #TODO: Abort on failure not implemented for offline running
        return True

    @skip_if_failed("_aborted", "_suppress_errors", True)
    def get_abort_status(self) -> bool:
        # TODO: Abort on failure not implemented for offline running
        return True

    @skip_if_failed("_aborted", "_suppress_errors", [])
    def list_alerts(self) -> list[dict[str, typing.Any]]:
        return [
            json.load(open(alert_file))
            for alert_file in glob.glob(os.path.join(self._directory, "alert-*.json"))
        ]

    def send_metrics(
        self, data: dict[str, typing.Any]
    ) -> typing.Optional[dict[str, typing.Any]]:
        """
        Send metrics
        """
        return self._mock_api_post("metrics", data)

    def send_event(
        self, data: dict[str, typing.Any]
    ) -> typing.Optional[dict[str, typing.Any]]:
        """
        Send event
        """
        return self._mock_api_post("event", data)

    @skip_if_failed("_aborted", "_suppress_errors", None)
    def send_heartbeat(self) -> typing.Optional[dict[str, typing.Any]]:
        logger.debug(
            f"Creating heartbeat file: {os.path.join(self._directory, 'heartbeat')}"
        )
        pathlib.Path(os.path.join(self._directory, "heartbeat")).touch()
        return {"success": True}

    @skip_if_failed("_aborted", "_suppress_errors", False)
    def check_token(self) -> bool:
        return True<|MERGE_RESOLUTION|>--- conflicted
+++ resolved
@@ -176,19 +176,10 @@
 
     @skip_if_failed("_aborted", "_suppress_errors", [])
     def list_tags(self) -> list[dict[str, typing.Any]]:
-<<<<<<< HEAD
-        #TODO: Tag retrieval not implemented for offline running
-=======
         # TODO: Tag retrieval not implemented for offline running
->>>>>>> 89e69808
         raise NotImplementedError(
             "Retrieval of current tags is not implemented for offline running"
         )
-    
-    @skip_if_failed("_aborted", "_suppress_errors", True)
-    def get_abort_status(self) -> bool:
-        #TODO: Abort on failure not implemented for offline running
-        return True
 
     @skip_if_failed("_aborted", "_suppress_errors", True)
     def get_abort_status(self) -> bool:
