import threading
import typing

from .base import DispatcherBaseClass


class DirectDispatcher(DispatcherBaseClass):
    """The DirectDispatcher executes the provided callback immediately"""

    def __init__(
        self,
        callback: typing.Callable[[list[typing.Any], str], None],
        object_types: list[str],
        termination_trigger: threading.Event,
        **_,
    ) -> None:
        """Initialise a new DirectDispatcher instance

        Parameters
        ----------
        callback : typing.Callable[[list[typing.Any], str], None]
            callback to be executed on each item provided
        object_types : list[str]
            categories, this is mainly used for creation of queues in a QueueDispatcher
        termination_trigger : Event
            event which triggers termination of the dispatcher
        """
        super().__init__(
            callback=callback,
            object_types=object_types,
            termination_trigger=termination_trigger,
        )

    def add_item(self, item: typing.Any, object_type: str, *_, **__) -> None:
        """Execute callback on the given item"""
        self._callback([item], object_type)

    def run(self) -> None:
        """Run does not execute anything in this context"""
        pass

    def start(self) -> None:
        """Start does not execute anything in this context"""
        pass

    def join(self) -> None:
        """Join does not execute anything in this context"""
        pass

    def purge(self) -> None:
        """Purge does not execute anything in this context"""
        pass

<<<<<<< HEAD
    def is_alive(self) -> bool:
        """As unthreaded, state as not alive always"""
        return False
=======
    @property
    def empty(self) -> bool:
        """No queue so always empty"""
        return True
>>>>>>> 575247d0
<|MERGE_RESOLUTION|>--- conflicted
+++ resolved
@@ -51,13 +51,11 @@
         """Purge does not execute anything in this context"""
         pass
 
-<<<<<<< HEAD
     def is_alive(self) -> bool:
         """As unthreaded, state as not alive always"""
         return False
-=======
+
     @property
     def empty(self) -> bool:
         """No queue so always empty"""
-        return True
->>>>>>> 575247d0
+        return True