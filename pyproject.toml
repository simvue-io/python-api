[tool.poetry]
name = "simvue"
version = "1.0.0.dev2"
description = "Simulation tracking and monitoring"
authors = ["Simvue Development Team <info@simvue.io>"]
license = "Apache v2"
readme = "README.md"
classifiers = [
    "Development Status :: 5 - Production/Stable",
    "Intended Audience :: Science/Research",
    "License :: OSI Approved :: Apache Software License",
    "Natural Language :: English",
    "Operating System :: Unix",
    "Operating System :: Microsoft :: Windows",
    "Programming Language :: Python :: 3",
    "Programming Language :: Python :: 3.10",
    "Programming Language :: Python :: 3.11",
    "Programming Language :: Python :: 3.12",
    "Topic :: Scientific/Engineering",
    "Topic :: System :: Monitoring",
    "Topic :: Utilities",
    "Typing :: Typed"
]

keywords = [
    "tracking",
    "monitoring",
    "metrics",
    "alerting",
    "metrics-gathering"
]

[tool.poetry.dependencies]
python = "^3.9"
dill = "^0.3.7"
requests = "^2.31.0"
msgpack = "^1.0.7"
tenacity = "^8.2.3"
PyJWT = "^2.8.0"
psutil = "^5.9.8"
pydantic = "^2.5.3"
pandas = {version = "^2.2.0", optional = true}
plotly = {version = "^5.18.0", optional = true}
numpy = {version = "^1.26.3", optional = true}
matplotlib = {version = "^3.8.2", optional = true}
typing_extensions = { version = "^4.11.0", python = "<3.10" }
toml = "^0.10.2"
click = "^8.1.7"
<<<<<<< HEAD
=======
humanfriendly = "^10.0"
>>>>>>> e37a58b9
tabulate = "^0.9.0"

[tool.poetry.extras]
dataset = ["pandas", "numpy"]
plot = ["matplotlib", "plotly"]

[tool.poetry.scripts]
simvue_sender = "simvue.bin.sender:run"

[tool.poetry.group.dev.dependencies]
pytest = "^8.0.0"
pytest-dependency = "^0.6.0"
ruff = ">=0.3.2,<0.5.0"
pytest-cov = ">=4.1,<6.0"
pytest-mock = "^3.14.0"
pytest-sugar = "^1.0.0"
torch = [
    {platform = "linux", version = "^2.0.0+cpu", source = "pytorch-cpu"},
    {platform = "darwin", version="^2.0.0", source="PyPI"},
    {platform = "win32", version="^2.0.0", source="PyPI"},
]

[build-system]
requires = ["poetry-core"]
build-backend = "poetry.core.masonry.api"

[[tool.poetry.source]]
name = "pytorch-cpu"
url = "https://download.pytorch.org/whl/cpu"
priority = "supplemental"


[[tool.poetry.source]]
name = "PyPI"
priority = "primary"


[tool.ruff]
lint.extend-select = ["C901"]
lint.mccabe.max-complexity = 11

[tool.pytest.ini_options]
addopts = "-p no:warnings --cov=simvue"
testpaths = [
    "tests"
]
markers = [
    "client: tests of Simvue client",
    "converters: tests for Simvue object converters",
    "dispatch: test data dispatcher",
    "run: test the simvue Run class",
    "utilities: test simvue utilities module",
    "scenario: test scenarios",
    "executor: tests of executors",
    "api: tests of RestAPI functionality"
]

[tool.interrogate]
ignore-init-method = true
fail-under = 95
verbose = 1
exclude = ["docs", "tests"]<|MERGE_RESOLUTION|>--- conflicted
+++ resolved
@@ -46,10 +46,7 @@
 typing_extensions = { version = "^4.11.0", python = "<3.10" }
 toml = "^0.10.2"
 click = "^8.1.7"
-<<<<<<< HEAD
-=======
 humanfriendly = "^10.0"
->>>>>>> e37a58b9
 tabulate = "^0.9.0"
 
 [tool.poetry.extras]
