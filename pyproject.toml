--- conflicted
+++ resolved
@@ -56,37 +56,10 @@
   "deepmerge (>=2.0,<3.0)",
 ]
 
-<<<<<<< HEAD
-[tool.poetry.dependencies]
-python = "^3.10,<3.14"
-dill = "^0.3.7"
-requests = "^2.31.0"
-msgpack = "^1.0.7"
-PyJWT = "^2.8.0"
-pydantic = "^2.5.3"
-pandas = "^2.2.0"
-plotly = {version = "^5.18.0", optional = true}
-matplotlib = {version = "^3.8.2", optional = true}
-typing_extensions = { version = "^4.11.0", python = "<3.11" }
-toml = "^0.10.2"
-click = "^8.1.7"
-gitpython = "^3.1.43"
-humanfriendly = "^10.0"
-tabulate = "^0.9.0"
-randomname = "^0.2.1"
-codecarbon = "^2.8.1"
-numpy = "^2.1.2"
-flatdict = "^4.0.1"
-semver = "^3.0.2"
-email-validator = "^2.2.0"
-psutil = "^6.1.1"
-tenacity = "^9.0.0"
-=======
 [project.urls]
 homepage = "https://simvue.io"
 repository = "https://github.com/simvue-io/python-api"
 documentation = "https://docs.simvue.io"
->>>>>>> 83b9144a
 
 [project.optional-dependencies]
 plot = ["plotly (>=6.0.0,<7.0.0)", "matplotlib (>=3.10.0,<4.0.0)"]
