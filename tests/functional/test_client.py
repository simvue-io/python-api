from logging import critical
import pytest
import uuid
import random
import os.path
import typing
import glob
import pathlib
import time
import pytest_mock
import tempfile
import simvue.client as svc
from simvue.exception import ObjectNotFoundError
import simvue.run as sv_run
import simvue.api.objects as sv_api_obj
from simvue.api.objects.alert.base import AlertBase

@pytest.mark.dependency
@pytest.mark.client
def test_get_events(create_test_run: tuple[sv_run.Run, dict]) -> None:
    client = svc.Client()
    assert client.get_events(run_id=create_test_run[1]["run_id"])


@pytest.mark.dependency
@pytest.mark.client
@pytest.mark.parametrize(
    "from_run", (True, False), ids=("from_run", "all_runs")
)
@pytest.mark.parametrize(
    "names_only", (True, False), ids=("names_only", "all_details")
)
@pytest.mark.parametrize(
    "critical_only", (True, False), ids=("critical_only", "all_states")
)
<<<<<<< HEAD
def test_get_alerts(create_plain_run: tuple[sv_run.Run, dict], from_run: bool, names_only: bool, critical_only: bool) -> None:
    run, _ = create_plain_run
=======
def test_get_alerts(
    create_plain_run: tuple[sv_run.Run, dict],
    from_run: bool,
    names_only: bool,
    critical_only: bool,
) -> None:
    run, run_data = create_plain_run
>>>>>>> 21409b2d
    run_id = run.id
    unique_id = f"{uuid.uuid4()}".split("-")[0]
    _id_1 = run.create_user_alert(
        name=f"user_alert_1_{unique_id}", 
    )
    run.create_user_alert(
        name=f"user_alert_2_{unique_id}", 
    )
    run.create_user_alert(
        name=f"user_alert_3_{unique_id}",
        attach_to_run=False
    )
    run.log_alert(identifier=_id_1, state="critical")
    time.sleep(2)
    run.close()
    
    client = svc.Client()

    if critical_only and not from_run:
        with pytest.raises(RuntimeError) as e:
            _alerts = client.get_alerts(critical_only=critical_only, names_only=names_only)
        assert "critical_only is ambiguous when returning alerts with no run ID specified." in str(e.value)
    else:
        sorting = None if run_id else [("name", True), ("created", True)]
        _alerts = client.get_alerts(
            run_id=run_id if from_run else None,
            critical_only=critical_only,
            names_only=names_only,
            sort_by_columns=sorting
        )
    
        if names_only:
            assert all(isinstance(item, str) for item in _alerts)
        else:
            assert all(isinstance(item, AlertBase) for item in _alerts)            
            _alerts = [alert.name for alert in _alerts]
            
        assert f"user_alert_1_{unique_id}" in _alerts
            
        if not from_run:
            assert len(_alerts) > 2
            assert f"user_alert_3_{unique_id}" in _alerts
        else:
            assert f"user_alert_3_{unique_id}" not in _alerts
            if critical_only:
                assert len(_alerts) == 1
            else:
                assert len(_alerts) == 2
                assert f"user_alert_2_{unique_id}" in _alerts
            
@pytest.mark.dependency
@pytest.mark.client
def test_get_run_id_from_name(create_test_run: tuple[sv_run.Run, dict]) -> None:
    client = svc.Client()
    assert (
        client.get_run_id_from_name(create_test_run[1]["run_name"])
        == create_test_run[1]["run_id"]
    )


@pytest.mark.dependency
@pytest.mark.client
@pytest.mark.parametrize(
    "aggregate,use_name_labels",
    [
        (True, False),
        (False, False),
        (False, True)
    ],
    ids=("aggregate", "complete_ids", "complete_labels")
)
def test_get_metric_values(
    create_test_run: tuple[sv_run.Run, dict], aggregate: bool, use_name_labels: bool
) -> None:
    client = svc.Client()
    time.sleep(0.5)
    _metrics_dict = client.get_metric_values(
        run_ids=[create_test_run[1]["run_id"]],
        metric_names=[create_test_run[1]["metrics"][0]],
        xaxis="step",
        use_run_names=use_name_labels,
        aggregate=aggregate,
        output_format="dict",
    )
    assert _metrics_dict
    assert isinstance(_metrics_dict, dict)
    _first_entry: dict = next(iter(_metrics_dict.values()))
    assert create_test_run[1]["metrics"][0] in _metrics_dict.keys()
    if aggregate:
        _value_types = {i[1] for i in _first_entry}
        assert all(
            i in _value_types for i in ("average", "min", "max")
        ), f"Expected ('average', 'min', 'max') in {_value_types}"
    elif not use_name_labels:
        _runs = {i[1] for i in _first_entry}
        assert create_test_run[1]["run_id"] in _runs


@pytest.mark.dependency
@pytest.mark.client
def test_plot_metrics(create_test_run: tuple[sv_run.Run, dict]) -> None:
    try:
        import matplotlib
    except ImportError:
        pytest.skip("Plotting modules not found")

    client = svc.Client()
    client.plot_metrics(
        run_ids=[create_test_run[1]["run_id"]],
        metric_names=list(create_test_run[1]["metrics"]),
        xaxis="time",
    )


@pytest.mark.dependency
@pytest.mark.client
@pytest.mark.parametrize(
    "sorting", ([("metadata.test_identifier", True)], [("name", True), ("created", True)], None),
    ids=("sorted-metadata", "sorted-name-created", None)
)
def test_get_artifacts_entries(create_test_run: tuple[sv_run.Run, dict], sorting: list[tuple[str, bool]] | None) -> None:
    # TODO: Reinstate this test once server bug fixed
    if any("metadata" in a[0] for a in sorting or []):
        pytest.skip(reason="Server bug fix required for metadata sorting.")
    client = svc.Client()
    assert dict(client.list_artifacts(create_test_run[1]["run_id"], sort_by_columns=sorting))
    assert client.get_artifact(create_test_run[1]["run_id"], name="test_attributes")


@pytest.mark.dependency
@pytest.mark.client
@pytest.mark.parametrize("file_id", (1, 2, 3), ids=lambda x: f"file_{x}")
def test_get_artifact_as_file(
    create_test_run: tuple[sv_run.Run, dict], file_id: int
) -> None:
    with tempfile.TemporaryDirectory() as tempd:
        client = svc.Client()
        _file_name = create_test_run[1][f"file_{file_id}"]
        client.get_artifact_as_file(
            create_test_run[1]["run_id"],
            name=_file_name,
            output_dir=tempd,
        )
        assert pathlib.Path(tempd).joinpath(_file_name).exists(), f"Failed to download '{_file_name}'"


@pytest.mark.dependency
@pytest.mark.client
@pytest.mark.parametrize("category", (None, "code", "input", "output"))
def test_get_artifacts_as_files(
    create_test_run: tuple[sv_run.Run, dict],
    category: typing.Literal["code", "input", "output"],
) -> None:
    with tempfile.TemporaryDirectory() as tempd:
        client = svc.Client()
        client.get_artifacts_as_files(
            create_test_run[1]["run_id"], category=category, output_dir=tempd
        )
        files = [os.path.basename(i) for i in glob.glob(os.path.join(tempd, "*"))]
        
        if not category:
            expected_files = ["file_1", "file_2", "file_3"]
        elif category == "input":
            expected_files = ["file_1"]
        elif category == "output":
            expected_files = ["file_2"]
        elif category == "code":
            expected_files = ["file_3"]
            
        for file in ["file_1", "file_2", "file_3"]:
            if file in expected_files:
                assert create_test_run[1][file] in files
            else:
                assert create_test_run[1][file] not in files


@pytest.mark.dependency
@pytest.mark.client
@pytest.mark.parametrize(
    "output_format,sorting",
    [
        ("dict", None),
        ("dataframe", [("created", True), ("started", True)]),
        ("objects", [("metadata.test_identifier", True)]),
    ],
    ids=("dict-unsorted", "dataframe-datesorted", "objects-metasorted")
)
def test_get_runs(create_test_run: tuple[sv_run.Run, dict], output_format: str, sorting: list[tuple[str, bool]] | None) -> None:
    client = svc.Client()

    _result = client.get_runs(filters=None, output_format=output_format, count_limit=10, sort_by_columns=sorting)

    if output_format == "dataframe":
        assert not _result.empty
    else:
        assert _result


@pytest.mark.dependency
@pytest.mark.client
def test_get_run(create_test_run: tuple[sv_run.Run, dict]) -> None:
    client = svc.Client()
    assert client.get_run(run_id=create_test_run[1]["run_id"])


@pytest.mark.dependency
@pytest.mark.client
@pytest.mark.parametrize(
    "sorting", (None, [("metadata.test_identifier", True), ("path", True)], [("modified", False)]),
    ids=("no-sort", "sort-path-metadata", "sort-modified")
)
def test_get_folders(create_test_run: tuple[sv_run.Run, dict], sorting: list[tuple[str, bool]] | None) -> None:
    #TODO: Once server is fixed reinstate this test
    if "modified" in (a[0] for a in sorting or []):
        pytest.skip(reason="Server bug when sorting by 'modified'")
    client = svc.Client()
    assert (folders := client.get_folders(sort_by_columns=sorting))
    _id, _folder = next(folders)
    assert _folder.path
    assert client.get_folder(_folder.path)


@pytest.mark.dependency
@pytest.mark.client
def test_get_metrics_names(create_test_run: tuple[sv_run.Run, dict]) -> None:
    client = svc.Client()
    time.sleep(1)
    assert list(client.get_metrics_names(create_test_run[1]["run_id"]))


@pytest.mark.dependency
@pytest.mark.client
def test_get_tag(create_plain_run: tuple[sv_run.Run, dict]) -> None:
    _, run_data = create_plain_run
    client = svc.Client()
    time.sleep(1.0)
    assert any(tag.name == run_data["tags"][-1] for _, tag in client.get_tags())


PRE_DELETION_TESTS: list[str] = [
    "test_get_metrics",
    "test_get_runs",
    "test_get_run",
    "test_get_artifact_as_file",
    "test_get_artifacts_as_files",
    "test_get_folders",
    "test_get_metrics_names",
    "test_get_metrics_multiple",
    "test_plot_metrics",
    "test_get_run_id_from_name",
    "test_get_folder",
    "test_get_tags"
]


@pytest.mark.dependency
@pytest.mark.client(depends=PRE_DELETION_TESTS)
def test_run_deletion(create_test_run: tuple[sv_run.Run, dict]) -> None:
    run, run_data = create_test_run
    run.close()
    client = svc.Client()
    assert not client.delete_run(run_data["run_id"])


@pytest.mark.dependency
@pytest.mark.client(depends=PRE_DELETION_TESTS)
def test_runs_deletion(create_test_run: tuple[sv_run.Run, dict]) -> None:
    run, run_data = create_test_run
    run.close()
    client = svc.Client()
    assert len(client.delete_runs(run_data["folder"])) > 0


@pytest.mark.dependency
@pytest.mark.client(depends=PRE_DELETION_TESTS)
def test_get_tags(create_plain_run: tuple[sv_run.Run, dict]) -> None:
    run, run_data = create_plain_run
    tags = run_data["tags"]
    run.close()
    time.sleep(1.0)
    client = svc.Client()
    retrieved = [t.name for _, t in client.get_tags()]
    assert all(t in retrieved for t in tags)


@pytest.mark.dependency
@pytest.mark.client(depends=PRE_DELETION_TESTS + ["test_runs_deletion"])
def test_folder_deletion(create_test_run: tuple[sv_run.Run, dict]) -> None:
    run, run_data = create_test_run
    run.close()
    client = svc.Client()
    # This test is called last, one run created so expect length 1
    assert len(client.delete_folder(run_data["folder"], remove_runs=True)) == 1
    assert not client.get_folder(run_data["folder"])


@pytest.mark.client
def test_run_folder_metadata_find(create_plain_run: tuple[sv_run.Run, dict]) -> None:
    run, run_data = create_plain_run
    rand_val = random.randint(0, 1000)
    run.set_folder_details(metadata={'atest': rand_val})
    run.close()
    time.sleep(1.0)
    client = svc.Client()
    data = client.get_folders(filters=[f'metadata.atest == {rand_val}'])

    assert run_data["folder"] in [i.path for _, i in data]


@pytest.mark.client
def test_tag_deletion(create_plain_run: tuple[sv_run.Run, dict]) -> None:
    run, run_data = create_plain_run
    unique_id = f"{uuid.uuid4()}".split("-")[0]
    run.update_tags([f"delete_me_{unique_id}"])
    run.close()
    time.sleep(1.0)
    client = svc.Client()
    tags = client.get_tags()
    client.delete_run(run.id)
    time.sleep(1.0)
    tag_identifier = [identifier for identifier, tag in tags if tag.name == f"delete_me_{unique_id}"][0]
    client.delete_tag(tag_identifier)
    time.sleep(1.0)
    assert not client.get_tag(tag_identifier)


@pytest.mark.dependency
@pytest.mark.client
@pytest.mark.parametrize("aggregate", (True, False), ids=("aggregated", "normal"))
@pytest.mark.parametrize("output_format", ("dict", "dataframe"))
@pytest.mark.parametrize("xaxis", ("step", "time", "timestamp"))
def test_multiple_metric_retrieval(
    create_test_run: tuple[sv_run.Run, dict],
    aggregate: bool,
    output_format: typing.Literal["dict", "dataframe"],
    xaxis: typing.Literal["step", "time", "timestamp"],
) -> None:
    client = svc.Client()
    if output_format == "dataframe":
        try:
            import pandas
        except ImportError:
            pytest.skip(reason="Pandas not available")

    if aggregate and xaxis == "timestamp":
        with pytest.raises(AssertionError):
            client.get_metric_values(
                run_ids=[create_test_run[1]["run_id"]],
                metric_names=list(create_test_run[1]["metrics"]),
                xaxis=xaxis,
                aggregate=aggregate,
                output_format=output_format,
            )
        return

    client.get_metric_values(
        run_ids=[create_test_run[1]["run_id"]],
        metric_names=list(create_test_run[1]["metrics"]),
        xaxis=xaxis,
        aggregate=aggregate,
        output_format=output_format,
    )


@pytest.mark.client
def test_alert_deletion() -> None:
    _alert = sv_api_obj.UserAlert.new(name="test_alert", notification="none", description=None)
    _alert.commit()
    _client = svc.Client()
    time.sleep(1)
    _client.delete_alert(alert_id=_alert.id)

    with pytest.raises(ObjectNotFoundError) as e:
        sv_api_obj.Alert(identifier=_alert.id)


@pytest.mark.client
def test_abort_run(create_plain_run: tuple[sv_run.Run, dict]) -> None:
    run, run_data = create_plain_run
    _uuid = f"{uuid.uuid4()}".split("-")[0]
    run.update_tags([f"delete_me_{_uuid}"])
    time.sleep(1)
    _client = svc.Client()
    _client.abort_run(run.id, reason="Test abort")
    time.sleep(1)
    assert run._status == "terminated"

<|MERGE_RESOLUTION|>--- conflicted
+++ resolved
@@ -33,10 +33,6 @@
 @pytest.mark.parametrize(
     "critical_only", (True, False), ids=("critical_only", "all_states")
 )
-<<<<<<< HEAD
-def test_get_alerts(create_plain_run: tuple[sv_run.Run, dict], from_run: bool, names_only: bool, critical_only: bool) -> None:
-    run, _ = create_plain_run
-=======
 def test_get_alerts(
     create_plain_run: tuple[sv_run.Run, dict],
     from_run: bool,
@@ -44,7 +40,6 @@
     critical_only: bool,
 ) -> None:
     run, run_data = create_plain_run
->>>>>>> 21409b2d
     run_id = run.id
     unique_id = f"{uuid.uuid4()}".split("-")[0]
     _id_1 = run.create_user_alert(
