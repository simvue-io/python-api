--- conflicted
+++ resolved
@@ -48,20 +48,13 @@
 
 
 @pytest.mark.run
-<<<<<<< HEAD
-=======
 @pytest.mark.codecarbon
->>>>>>> 83b9144a
 def test_run_with_emissions() -> None:
     with sv_run.Run() as run_created:
         run_created.init(retention_period="1 min")
         run_created.config(enable_emission_metrics=True, emission_metrics_interval=1)
         time.sleep(5)
         _run = RunObject(identifier=run_created.id)
-<<<<<<< HEAD
-        import pdb; pdb.set_trace()
-=======
->>>>>>> 83b9144a
         assert list(_run.metrics)
 
 
