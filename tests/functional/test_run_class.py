--- conflicted
+++ resolved
@@ -2,11 +2,6 @@
 import logging
 import toml
 import os
-<<<<<<< HEAD
-from os.path import basename
-from numpy import identity, rec
-=======
->>>>>>> dev
 import pytest
 import requests
 import pytest_mock
