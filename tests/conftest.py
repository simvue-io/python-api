import contextlib
from _pytest import monkeypatch
from numpy import fix
import pytest
import datetime
import pytest_mock
import typing
import uuid
import time
import tempfile
import os
import json
import pathlib
import logging
import requests

import simvue.eco.api_client as sv_eco
import simvue.run as sv_run
import simvue.api.objects as sv_api_obj
import simvue.config.user as sv_cfg
import simvue.utilities

from simvue.api.objects.artifact import Artifact
from simvue.exception import ObjectNotFoundError

MAX_BUFFER_SIZE: int = 10

def pytest_addoption(parser):
    parser.addoption("--debug-simvue", action="store_true", default=False)
    parser.addoption("--retention-period", default="2 mins")


class CountingLogHandler(logging.Handler):
    def __init__(self, level=logging.DEBUG):
        super().__init__(level)
        self.counts = []
        self.captures = []

    def emit(self, record):
        if len(self.captures) != len(self.counts):
            self.counts = [0] * len(self.captures)

        for i, capture in enumerate(self.captures):
            if capture in record.msg:
                if "resource" in record.msg:
                    print(f"[{i}={self.counts[i]}]: {record.msg}")
                self.counts[i] += 1


def clear_out_files() -> None:
    out_files = list(pathlib.Path.cwd().glob("test_*.out"))
    out_files += list(pathlib.Path.cwd().glob("test_*.err"))

    for file_obj in out_files:
        file_obj.unlink()


@pytest.fixture()
def offline_cache_setup(monkeypatch: monkeypatch.MonkeyPatch):
    # Will be executed before test
    cache_dir = tempfile.TemporaryDirectory()
    monkeypatch.setenv("SIMVUE_OFFLINE_DIRECTORY", cache_dir.name)
    yield cache_dir
    # Will be executed after test
    cache_dir.cleanup()


@pytest.fixture
def mock_co2_signal(monkeypatch: monkeypatch.MonkeyPatch) -> dict[str, dict | str]:
    _mock_data = {
        "zone":"GB",
        "carbonIntensity":85,
        "datetime":"2025-04-04T12:00:00.000Z",
        "updatedAt":"2025-04-04T11:41:12.947Z",
        "createdAt":"2025-04-01T12:43:58.056Z",
        "emissionFactorType":"lifecycle",
        "isEstimated":True,
        "estimationMethod":"TIME_SLICER_AVERAGE"
    }
    class MockCo2SignalAPIResponse:
        def json(*_, **__) -> dict:
            return _mock_data

        @property
        def status_code(self) -> int:
            return 200

    _req_get = requests.get

    def _mock_get(*args, **kwargs) -> requests.Response:
        if sv_eco.CO2_SIGNAL_API_ENDPOINT in args or kwargs.get("url") == sv_eco.CO2_SIGNAL_API_ENDPOINT:
            return MockCo2SignalAPIResponse()
        else:
            return _req_get(*args, **kwargs)
    def _mock_location_info(self) -> None:
        self._logger.info("📍 Determining current user location.")
        self._latitude: float
        self._longitude: float
        self._latitude, self._longitude = (-1, -1)
        self._two_letter_country_code: str = "GB"

    monkeypatch.setattr(requests, "get", _mock_get)
    monkeypatch.setattr(sv_eco.APIClient, "_get_user_location_info", _mock_location_info)

    _fetch = sv_cfg.SimvueConfiguration.fetch
    @classmethod
    def _mock_fetch(cls, *args, **kwargs) -> sv_cfg.SimvueConfiguration:
        _conf = _fetch(*args, **kwargs)
        _conf.eco.co2_signal_api_token = "test_token"
        _conf.metrics.enable_emission_metrics = True
        return _conf
    monkeypatch.setattr(sv_cfg.SimvueConfiguration, "fetch", _mock_fetch)
    return _mock_data


@pytest.fixture
def speedy_heartbeat(monkeypatch: monkeypatch.MonkeyPatch) -> None:
    monkeypatch.setattr(sv_run, "HEARTBEAT_INTERVAL", 1)


@pytest.fixture(autouse=True)
def setup_logging(pytestconfig, monkeypatch) -> CountingLogHandler:
    logging.basicConfig(level=logging.WARNING)
    handler = CountingLogHandler()
    logging.getLogger("simvue").setLevel(logging.DEBUG if pytestconfig.getoption("debug_simvue") else logging.WARNING)
    logging.getLogger("simvue").addHandler(handler)
    if (_retention := pytestconfig.getoption("retention_period")):
        monkeypatch.setenv("SIMVUE_TESTING_RETENTION_PERIOD", _retention)
    return handler


@pytest.fixture
def log_messages(caplog):
    yield caplog.messages


@pytest.fixture
def prevent_script_exit(monkeypatch: monkeypatch.MonkeyPatch) -> None:
    _orig_func = sv_run.Run._terminate_run
    monkeypatch.setattr(sv_run.Run, "_terminate_run", lambda *args, **kwargs: _orig_func(*args, force_exit=False, **kwargs))


@pytest.fixture
def create_test_run(request, prevent_script_exit) -> typing.Generator[typing.Tuple[sv_run.Run, dict], None, None]:
    with sv_run.Run() as run:
        _test_run_data = setup_test_run(run, True, request)
        yield run, _test_run_data
    with contextlib.suppress(ObjectNotFoundError):
        sv_api_obj.Folder(identifier=run._folder.id).delete(recursive=True, delete_runs=True, runs_only=False)
    for alert_id in _test_run_data.get("alert_ids", []):
        with contextlib.suppress(ObjectNotFoundError):
            sv_api_obj.Alert(identifier=alert_id).delete()
    clear_out_files()


@pytest.fixture
def create_test_run_offline(request, monkeypatch: pytest.MonkeyPatch, prevent_script_exit) -> typing.Generator[typing.Tuple[sv_run.Run, dict], None, None]:
    def testing_exit(status: int) -> None:
        raise SystemExit(status)
    with tempfile.TemporaryDirectory() as temp_d:
        monkeypatch.setenv("SIMVUE_OFFLINE_DIRECTORY", temp_d)
        with sv_run.Run("offline") as run:
            yield run, setup_test_run(run, True, request)
    with contextlib.suppress(ObjectNotFoundError):
        sv_api_obj.Folder(identifier=run._folder.id).delete(recursive=True, delete_runs=True, runs_only=False)
    for alert_id in _test_run_data.get("alert_ids", []):
        with contextlib.suppress(ObjectNotFoundError):
            sv_api_obj.Alert(identifier=alert_id).delete()
    clear_out_files()


@pytest.fixture
def create_plain_run(request, prevent_script_exit, mocker) -> typing.Generator[typing.Tuple[sv_run.Run, dict], None, None]:
    def testing_exit(status: int) -> None:
        raise SystemExit(status)
    with sv_run.Run() as run:
        run.metric_spy = mocker.spy(run, "_get_internal_metrics")
        yield run, setup_test_run(run, False, request)
    clear_out_files()


@pytest.fixture
def create_pending_run(request, prevent_script_exit) -> typing.Generator[typing.Tuple[sv_run.Run, dict], None, None]:
    with sv_run.Run() as run:
        yield run, setup_test_run(run, False, request, True)
    clear_out_files()


@pytest.fixture
def create_plain_run_offline(request,prevent_script_exit,monkeypatch) -> typing.Generator[typing.Tuple[sv_run.Run, dict], None, None]:
    with tempfile.TemporaryDirectory() as temp_d:
        monkeypatch.setenv("SIMVUE_OFFLINE_DIRECTORY", temp_d)
        with sv_run.Run("offline") as run:
            yield run, setup_test_run(run, False, request)
    clear_out_files()


@pytest.fixture(scope="function")
def create_run_object(mocker: pytest_mock.MockFixture) -> sv_api_obj.Run:
    def testing_exit(status: int) -> None:
        raise SystemExit(status)
    _fix_use_id: str = str(uuid.uuid4()).split('-', 1)[0]
    _folder = sv_api_obj.Folder.new(path=f"/simvue_unit_testing/{_fix_use_id}")
    _folder.commit()
    _run = sv_api_obj.Run.new(folder=f"/simvue_unit_testing/{_fix_use_id}")
    yield _run
    _run.delete()
    _folder.delete(recursive=True, runs_only=False, delete_runs=True)


def setup_test_run(run: sv_run.Run, create_objects: bool, request: pytest.FixtureRequest, created_only: bool=False):
    fix_use_id: str = str(uuid.uuid4()).split('-', 1)[0]
    _test_name: str = request.node.name.replace("[", "_").replace("]", "")
    TEST_DATA = {
        "event_contains": "sent event",
        "metadata": {
            "test_engine": "pytest",
            "test_identifier": f"{_test_name}_{fix_use_id}"
        },
        "folder": f"/simvue_unit_testing/{fix_use_id}",
        "tags": ["simvue_client_unit_tests", _test_name]
    }

    if os.environ.get("CI"):
        TEST_DATA["tags"].append("ci")

    run.config(suppress_errors=False)
<<<<<<< HEAD
    run._heartbeat_interval = 1

=======
>>>>>>> c4f7b573
    run.init(
        name=TEST_DATA['metadata']['test_identifier'],
        tags=TEST_DATA["tags"],
        folder=TEST_DATA["folder"],
        visibility="tenant" if os.environ.get("CI") else None,
        retention_period=os.environ.get("SIMVUE_TESTING_RETENTION_PERIOD", "2 mins"),
        timeout=60,
        no_color=True,
        running=not created_only
    )

    if run._dispatcher:
        run._dispatcher._max_buffer_size = MAX_BUFFER_SIZE

    _alert_ids = []

    if create_objects:
        for i in range(5):
            run.log_event(f"{TEST_DATA['event_contains']} {i}")

        TEST_DATA['created_alerts'] = []


        for i in range(5):
            _aid = run.create_event_alert(
                name=f"test_alert/alert_{i}/{fix_use_id}",
                frequency=1,
                pattern=TEST_DATA['event_contains']
            )
            TEST_DATA['created_alerts'].append(f"test_alert/alert_{i}/{fix_use_id}")
            _alert_ids.append(_aid)

        _ta_id = run.create_metric_threshold_alert(
            name=f'test_alert/value_below_1/{fix_use_id}',
            frequency=1,
            rule='is below',
            threshold=1,
            metric='metric_counter',
            window=2
        )
        _mr_id = run.create_metric_range_alert(
            name=f'test_alert/value_within_1/{fix_use_id}',
            frequency=1,
            rule = "is inside range",
            range_low = 2,
            range_high = 5,
            metric='metric_counter',
            window=2
        )
        _alert_ids += [_ta_id, _mr_id]
        TEST_DATA['created_alerts'] += [
            f"test_alert/value_below_1/{fix_use_id}",
            f"test_alert/value_within_1/{fix_use_id}"
        ]

        for i in range(5):
            run.log_metrics({"metric_counter": i, "metric_val": i*i - 1})

    run.update_metadata(TEST_DATA["metadata"])

    if create_objects:
        TEST_DATA["metrics"] = ("metric_counter", "metric_val")

    TEST_DATA["run_id"] = run.id
    TEST_DATA["run_name"] = run.name
    TEST_DATA["url"] = run._user_config.server.url
    TEST_DATA["headers"] = run._headers
    TEST_DATA["pid"] = run._pid
    TEST_DATA["system_metrics_interval"] = run._system_metrics_interval

    if create_objects:
        with tempfile.TemporaryDirectory() as tempd:
            with open((test_file := os.path.join(tempd, "test_file.txt")), "w") as out_f:
                out_f.write("This is a test file")
            run.save_file(test_file, category="input", name="test_file")
            TEST_DATA["file_1"] = "test_file"

            with open((test_json := os.path.join(tempd, f"test_attrs_{fix_use_id}.json")), "w") as out_f:
                json.dump(TEST_DATA, out_f, indent=2)
            run.save_file(test_json, category="output", name="test_attributes")
            TEST_DATA["file_2"] = "test_attributes"

            with open((test_script := os.path.join(tempd, "test_script.py")), "w") as out_f:
                out_f.write(
                    "print('Hello World!')"
                )
            run.save_file(test_script, category="code", name="test_code_upload")
            TEST_DATA["file_3"] = "test_code_upload"

    TEST_DATA["alert_ids"] = _alert_ids

    return TEST_DATA
<|MERGE_RESOLUTION|>--- conflicted
+++ resolved
@@ -225,11 +225,6 @@
         TEST_DATA["tags"].append("ci")
 
     run.config(suppress_errors=False)
-<<<<<<< HEAD
-    run._heartbeat_interval = 1
-
-=======
->>>>>>> c4f7b573
     run.init(
         name=TEST_DATA['metadata']['test_identifier'],
         tags=TEST_DATA["tags"],
