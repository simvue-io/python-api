import pytest
import time
import typing
import contextlib
import inspect
import uuid
import concurrent.futures
import random

import simvue.run as sv_run
import simvue.client as sv_cl

if typing.TYPE_CHECKING:
    from .conftest import CountingLogHandler


@pytest.mark.run
@pytest.mark.parametrize("overload_buffer", (True, False), ids=("overload", "normal"))
@pytest.mark.parametrize("visibility", ("bad_option", "tenant", "public", ["ciuser01"], None))
def test_log_metrics(
    overload_buffer: bool,
    setup_logging: "CountingLogHandler",
    mocker,
    visibility: typing.Union[typing.Literal["public", "tenant"], list[str], None]
) -> None:
    METRICS = {"a": 10, "b": 1.2}

    setup_logging.captures = ["'a'", "resources/"]

    # Have to create the run outside of fixtures because the resources dispatch
    # occurs immediately and is not captured by the handler when using the fixture
    run = sv_run.Run()
    run.config(suppress_errors=False)

    if visibility == "bad_option":
        with pytest.raises(RuntimeError):
            run.init(
                name=f"test_run_{str(uuid.uuid4()).split('-', 1)[0]}",
                tags=["simvue_client_unit_tests"],
                folder="/simvue_unit_testing",
                ttl=60 * 60,
                visibility=visibility
            )
        return

    run.init(
        name=f"test_run_{str(uuid.uuid4()).split('-', 1)[0]}",
        tags=["simvue_client_unit_tests"],
        folder="/simvue_unit_testing",
<<<<<<< HEAD
        ttl=60 * 60,
        visibility=visibility
=======
        retention_period="1 hour",
>>>>>>> e37a58b9
    )

    run.update_tags(["simvue_client_unit_tests", "test_log_metrics"])

    # Speed up the read rate for this test
    run._dispatcher._max_buffer_size = 10
    run._dispatcher._max_read_rate *= 10

    if overload_buffer:
        for i in range(run._dispatcher._max_buffer_size * 3):
            run.log_metrics({key: i for key in METRICS.keys()})
    else:
        run.log_metrics(METRICS)
    time.sleep(1.0 if not overload_buffer else 2.0)
    run.close()
    client = sv_cl.Client()
    _data = client.get_metric_values(
        run_ids=[run._id],
        metric_names=list(METRICS.keys()),
        xaxis="step",
        aggregate=False,
    )

    with contextlib.suppress(RuntimeError):
        client.delete_run(run._id)

    assert sorted(set(METRICS.keys())) == sorted(set(_data.keys()))
    _steps = []
    for entry in _data.values():
        _steps += list(i[0] for i in entry.keys())
    _steps = set(_steps)
    assert (
        len(_steps) == 1
        if not overload_buffer
        else run._dispatcher._max_buffer_size * 3
    )

    # Check metrics have been set
    assert setup_logging.counts[0] == 1 if not overload_buffer else 3

    # Check heartbeat has been called at least once (so sysinfo sent)
    assert setup_logging.counts[1] > 0


@pytest.mark.run
def test_log_metrics_offline(create_test_run_offline: tuple[sv_run.Run, dict]) -> None:
    METRICS = {"a": 10, "b": 1.2, "c": 2}
    run, _ = create_test_run_offline
    run.update_tags(["simvue_client_unit_tests", "test_log_metrics"])
    run.log_metrics(METRICS)


@pytest.mark.run
def test_log_events(create_test_run: tuple[sv_run.Run, dict]) -> None:
    EVENT_MSG = "Hello world!"
    run, _ = create_test_run
    run.update_tags(["simvue_client_unit_tests", "test_log_events"])
    run.log_event(EVENT_MSG)


@pytest.mark.run
def test_log_events_offline(create_test_run_offline: tuple[sv_run.Run, dict]) -> None:
    EVENT_MSG = "Hello world!"
    run, _ = create_test_run_offline
    run.update_tags(["simvue_client_unit_tests", "test_log_events"])
    run.log_event(EVENT_MSG)


@pytest.mark.run
def test_update_metadata(create_test_run: tuple[sv_run.Run, dict]) -> None:
    METADATA = {"a": 10, "b": 1.2, "c": "word"}
    run, _ = create_test_run
    run.update_tags(["simvue_client_unit_tests", "test_update_metadata"])
    run.update_metadata(METADATA)


@pytest.mark.run
def test_update_metadata_offline(
    create_test_run_offline: tuple[sv_run.Run, dict],
) -> None:
    METADATA = {"a": 10, "b": 1.2, "c": "word"}
    run, _ = create_test_run_offline
    run.update_tags(["simvue_client_unit_tests", "test_update_metadata"])
    run.update_metadata(METADATA)


@pytest.mark.run
@pytest.mark.parametrize("multi_threaded", (True, False), ids=("multi", "single"))
def test_runs_multiple_parallel(multi_threaded: bool) -> None:
    N_RUNS: int = 2
    if multi_threaded:

        def thread_func(index: int) -> tuple[int, list[dict[str, typing.Any]], str]:
            with sv_run.Run() as run:
                run.config(suppress_errors=False)
                run.init(
                    name=f"test_runs_multiple_{index + 1}",
                    tags=["simvue_client_unit_tests", "test_multi_run_threaded"],
                    folder="/simvue_unit_testing",
                    retention_period="1 hour",
                )
                metrics = []
                for _ in range(10):
                    time.sleep(1)
                    metric = {f"var_{index + 1}": random.random()}
                    metrics.append(metric)
                    run.log_metrics(metric)
            return index, metrics, run._id

        with concurrent.futures.ThreadPoolExecutor(max_workers=N_RUNS) as executor:
            futures = [executor.submit(thread_func, i) for i in range(N_RUNS)]

            time.sleep(1)

            client = sv_cl.Client()

            for future in concurrent.futures.as_completed(futures):
                id, metrics, run_id = future.result()
                assert metrics
                assert client.get_metric_values(
                    run_ids=[run_id],
                    metric_names=[f"var_{id + 1}"],
                    xaxis="step",
                    output_format="dict",
                    aggregate=False,
                )
                with contextlib.suppress(RuntimeError):
                    client.delete_run(run_id)
    else:
        with sv_run.Run() as run_1:
            with sv_run.Run() as run_2:
                run_1.config(suppress_errors=False)
                run_1.init(
                    name="test_runs_multiple_unthreaded_1",
                    tags=["simvue_client_unit_tests", "test_multi_run_unthreaded"],
                    folder="/simvue_unit_testing",
                    retention_period="1 hour",
                )
                run_2.config(suppress_errors=False)
                run_2.init(
                    name="test_runs_multiple_unthreaded_2",
                    tags=["simvue_client_unit_tests", "test_multi_run_unthreaded"],
                    folder="/simvue_unit_testing",
                    retention_period="1 hour",
                )
                metrics_1 = []
                metrics_2 = []
                for _ in range(10):
                    time.sleep(1)
                    for index, (metrics, run) in enumerate(
                        zip((metrics_1, metrics_2), (run_1, run_2))
                    ):
                        metric = {f"var_{index}": random.random()}
                        metrics.append(metric)
                        run.log_metrics(metric)

                time.sleep(1)

                client = sv_cl.Client()

                for i, run_id in enumerate((run_1._id, run_2._id)):
                    assert metrics
                    assert client.get_metric_values(
                        run_ids=[run_id],
                        metric_names=[f"var_{i}"],
                        xaxis="step",
                        output_format="dict",
                        aggregate=False,
                    )

        with contextlib.suppress(RuntimeError):
            client.delete_run(run_1._id)
            client.delete_run(run_2._id)


@pytest.mark.run
def test_runs_multiple_series() -> None:
    N_RUNS: int = 2

    metrics = []
    run_ids = []

    for index in range(N_RUNS):
        with sv_run.Run() as run:
            run_metrics = []
            run.config(suppress_errors=False)
            run.init(
                name=f"test_runs_multiple_series_{index}",
                tags=["simvue_client_unit_tests", "test_multi_run_series"],
                folder="/simvue_unit_testing",
                retention_period="1 hour",
            )
            run_ids.append(run._id)
            for _ in range(10):
                time.sleep(1)
                metric = {f"var_{index}": random.random()}
                run_metrics.append(metric)
                run.log_metrics(metric)
        metrics.append(run_metrics)

    time.sleep(1)

    client = sv_cl.Client()

    for i, run_id in enumerate(run_ids):
        assert metrics[i]
        assert client.get_metric_values(
            run_ids=[run_id],
            metric_names=[f"var_{i}"],
            xaxis="step",
            output_format="dict",
            aggregate=False,
        )

    with contextlib.suppress(RuntimeError):
        for run_id in run_ids:
            client.delete_run(run_id)


@pytest.mark.run
@pytest.mark.parametrize("post_init", (True, False), ids=("pre-init", "post-init"))
def test_suppressed_errors(
    setup_logging: "CountingLogHandler", post_init: bool
) -> None:
    setup_logging.captures = ["Skipping call to"]

    with sv_run.Run(mode="offline") as run:
        decorated_funcs = [
            name
            for name, method in inspect.getmembers(run, inspect.ismethod)
            if method.__name__.endswith("__fail_safe")
        ]

        if post_init:
            decorated_funcs.remove("init")
            run.init(
                name="test_suppressed_errors",
                folder="/simvue_unit_testing",
                tags=["simvue_client_unit_tests"],
                retention_period="1 hour"
            )

        run.config(suppress_errors=True)
        run._error("Oh dear this error happened :(")
        if run._dispatcher:
            assert run._dispatcher.empty
        for func in decorated_funcs:
            assert not getattr(run, func)()
    if post_init:
        assert setup_logging.counts[0] == len(decorated_funcs) + 1
    else:
        assert setup_logging.counts[0] == len(decorated_funcs)
    

@pytest.mark.run
def test_set_folder_details() -> None:
    with sv_run.Run() as run:
        folder_name: str ="/simvue_unit_test_folder"
        description: str = "test description"
        tags: list[str] = ["simvue_client_unit_tests", "test_set_folder_details"]
        run.init(folder=folder_name)
        run.set_folder_details(path=folder_name, tags=tags, description=description)
    
    client = sv_cl.Client()
    assert (folder := client.get_folders([f"path == {folder_name}"])[0])["tags"] == tags
    assert folder["description"] == description<|MERGE_RESOLUTION|>--- conflicted
+++ resolved
@@ -47,12 +47,8 @@
         name=f"test_run_{str(uuid.uuid4()).split('-', 1)[0]}",
         tags=["simvue_client_unit_tests"],
         folder="/simvue_unit_testing",
-<<<<<<< HEAD
-        ttl=60 * 60,
-        visibility=visibility
-=======
+        visibility=visibility,
         retention_period="1 hour",
->>>>>>> e37a58b9
     )
 
     run.update_tags(["simvue_client_unit_tests", "test_log_metrics"])
