import pytest
import time
import typing
import contextlib
import inspect
import uuid
import concurrent.futures
import random

import simvue.run as sv_run
import simvue.client as sv_cl

if typing.TYPE_CHECKING:
    from .conftest import CountingLogHandler


@pytest.mark.run
@pytest.mark.parametrize("overload_buffer", (True, False), ids=("overload", "normal"))
def test_log_metrics(
    overload_buffer: bool,
    setup_logging: "CountingLogHandler",
    mocker,
) -> None:
    METRICS = {"a": 10, "b": 1.2}

    setup_logging.captures = ["'a'", "resources/"]

    # Have to create the run outside of fixtures because the resources dispatch
    # occurs immediately and is not captured by the handler when using the fixture
    run = sv_run.Run()
    run.config(suppress_errors=False)
    run.init(
        name=f"test_run_{str(uuid.uuid4()).split('-', 1)[0]}",
        tags=["simvue_client_unit_tests"],
        folder="/simvue_unit_testing"
    )

    run.update_tags(["simvue_client_unit_tests", "test_log_metrics"])

    # Speed up the read rate for this test
    run._dispatcher._max_buffer_size = 10
    run._dispatcher._max_read_rate *= 10

    if overload_buffer:
        for i in range(run._dispatcher._max_buffer_size * 3):
            run.log_metrics({key: i for key in METRICS.keys()})
    else:
        run.log_metrics(METRICS)
    time.sleep(1.0 if not overload_buffer else 2.0)
    run.close()
    client = sv_cl.Client()
    _data = client.get_metric_values(
        run_ids=[run._id],
        metric_names=list(METRICS.keys()),
        xaxis="step",
        aggregate=False
    )

    with contextlib.suppress(RuntimeError):
        client.delete_run(run._id)

    assert sorted(set(METRICS.keys())) == sorted(set(_data.keys()))
    _steps = []
    for entry in _data.values():
        _steps += list(i[0] for i in entry.keys())
    _steps = set(_steps)
    assert len(_steps) == 1 if not overload_buffer else run._dispatcher._max_buffer_size * 3

    # Check metrics have been set
    assert setup_logging.counts[0] == 1 if not overload_buffer else 3

    # Check heartbeat has been called at least once (so sysinfo sent)
    assert setup_logging.counts[1] > 0


@pytest.mark.run
def test_log_metrics_offline(create_test_run_offline: tuple[sv_run.Run, dict]) -> None:
    METRICS = {"a": 10, "b": 1.2, "c": "word"}
    run, _ = create_test_run_offline
    run.update_tags(["simvue_client_unit_tests", "test_log_metrics"])
    run.log_metrics(METRICS)


@pytest.mark.run
def test_log_events(create_test_run: tuple[sv_run.Run, dict]) -> None:
    EVENT_MSG = "Hello world!"
    run, _ = create_test_run
    run.update_tags(["simvue_client_unit_tests", "test_log_events"])
    run.log_event(EVENT_MSG)


@pytest.mark.run
def test_log_events_offline(create_test_run_offline: tuple[sv_run.Run, dict]) -> None:
    EVENT_MSG = "Hello world!"
    run, _ = create_test_run_offline
    run.update_tags(["simvue_client_unit_tests", "test_log_events"])
    run.log_event(EVENT_MSG)


@pytest.mark.run
def test_update_metadata(create_test_run: tuple[sv_run.Run, dict]) -> None:
    METADATA = {"a": 10, "b": 1.2, "c": "word"}
    run, _ = create_test_run
    run.update_tags(["simvue_client_unit_tests", "test_update_metadata"])
    run.update_metadata(METADATA)


@pytest.mark.run
def test_update_metadata_offline(
    create_test_run_offline: tuple[sv_run.Run, dict],
) -> None:
    METADATA = {"a": 10, "b": 1.2, "c": "word"}
    run, _ = create_test_run_offline
    run.update_tags(["simvue_client_unit_tests", "test_update_metadata"])
    run.update_metadata(METADATA)


@pytest.mark.run
@pytest.mark.parametrize("multi_threaded", (True, False), ids=("multi", "single"))
def test_runs_multiple_parallel(multi_threaded: bool) -> None:
    N_RUNS: int = 2
    if multi_threaded:

        def thread_func(index: int) -> tuple[int, list[dict[str, typing.Any]], str]:
            with sv_run.Run() as run:
                run.config(suppress_errors=False)
                run.init(
                    name=f"test_runs_multiple_{index + 1}",
                    tags=["simvue_client_unit_tests", "test_multi_run_threaded"],
                    folder="/simvue_unit_testing",
                )
                metrics = []
                for _ in range(10):
                    time.sleep(1)
                    metric = {f"var_{index + 1}": random.random()}
                    metrics.append(metric)
                    run.log_metrics(metric)
            return index, metrics, run._id

        with concurrent.futures.ThreadPoolExecutor(max_workers=N_RUNS) as executor:
            futures = [executor.submit(thread_func, i) for i in range(N_RUNS)]

            time.sleep(1)

            client = sv_cl.Client()

            for future in concurrent.futures.as_completed(futures):
                id, metrics, run_id = future.result()
                assert metrics
                assert client.get_metric_values(
                    run_ids=[run_id],
                    metric_names=[f"var_{id + 1}"],
                    xaxis="step",
                    output_format="dict",
                    aggregate=False
                )
                with contextlib.suppress(RuntimeError):
                    client.delete_run(run_id)
    else:
        with sv_run.Run() as run_1:
            with sv_run.Run() as run_2:
                run_1.config(suppress_errors=False)
                run_1.init(
                    name="test_runs_multiple_unthreaded_1",
                    tags=["simvue_client_unit_tests", "test_multi_run_unthreaded"],
                    folder="/simvue_unit_testing",
                )
                run_2.config(suppress_errors=False)
                run_2.init(
                    name="test_runs_multiple_unthreaded_2",
                    tags=["simvue_client_unit_tests", "test_multi_run_unthreaded"],
                    folder="/simvue_unit_testing",
                )
                metrics_1 = []
                metrics_2 = []
                for _ in range(10):
                    time.sleep(1)
                    for index, (metrics, run) in enumerate(
                        zip((metrics_1, metrics_2), (run_1, run_2))
                    ):
                        metric = {f"var_{index}": random.random()}
                        metrics.append(metric)
                        run.log_metrics(metric)

                time.sleep(1)

                client = sv_cl.Client()

                for i, run_id in enumerate((run_1._id, run_2._id)):
                    assert metrics
                    assert client.get_metric_values(
                        run_ids=[run_id],
                        metric_names=[f"var_{i}"],
                        xaxis="step",
                        output_format="dict",
                        aggregate=False
                    )

        with contextlib.suppress(RuntimeError):
            client.delete_run(run_1._id)
            client.delete_run(run_2._id)


@pytest.mark.run
def test_runs_multiple_series() -> None:
    N_RUNS: int = 2

    metrics = []
    run_ids = []

    for index in range(N_RUNS):
        with sv_run.Run() as run:
            run_metrics = []
            run.config(suppress_errors=False)
            run.init(
                name=f"test_runs_multiple_series_{index}",
                tags=["simvue_client_unit_tests", "test_multi_run_series"],
                folder="/simvue_unit_testing",
            )
            run_ids.append(run._id)
            for _ in range(10):
                time.sleep(1)
                metric = {f"var_{index}": random.random()}
                run_metrics.append(metric)
                run.log_metrics(metric)
        metrics.append(run_metrics)

    time.sleep(1)

    client = sv_cl.Client()

    for i, run_id in enumerate(run_ids):
        assert metrics[i]
        assert client.get_metric_values(
            run_ids=[run_id],
            metric_names=[f"var_{i}"],
            xaxis="step",
            output_format="dict",
            aggregate=False
        )

    with contextlib.suppress(RuntimeError):
        for run_id in run_ids:
            client.delete_run(run_id)


@pytest.mark.run
@pytest.mark.parametrize(
    "post_init", (True, False),
    ids=("pre-init", "post-init")
)
def test_suppressed_errors(setup_logging: "CountingLogHandler", post_init: bool) -> None:
    setup_logging.captures = ["Skipping call to"]

    with sv_run.Run(mode="offline") as run:            
        decorated_funcs = [name for name, method in inspect.getmembers(run, inspect.ismethod) if method.__name__.endswith("__fail_safe")]

        if post_init:
            decorated_funcs.remove("init")
            run.init(name="test_suppressed_errors", folder="/simvue_unit_testing", tags=["simvue_client_unit_tests"])

        run.config(suppress_errors=True)
        run._error("Oh dear this error happened :(")
        if run._dispatcher:
            assert run._dispatcher.empty
        for func in decorated_funcs:
            assert not getattr(run, func)()
    if post_init:
        assert setup_logging.counts[0] == len(decorated_funcs) + 1
    else:
        assert setup_logging.counts[0] == len(decorated_funcs)
    

@pytest.mark.run
<<<<<<< HEAD
def test_bad_run_arguments() -> None:
    with sv_run.Run() as run:
        run.init("sdas", [34])
=======
def test_set_folder_details() -> None:
    with sv_run.Run() as run:
        folder_name: str ="/simvue_unit_test_folder"
        description: str = "test description"
        tags: list[str] = ["simvue_client_unit_tests", "test_set_folder_details"]
        run.init(folder=folder_name)
        run.set_folder_details(path=folder_name, tags=tags, description=description)
    
    client = sv_cl.Client()
    assert (folder := client.get_folders([f"path == {folder_name}"])[0])["tags"] == tags
    assert folder["description"] == description
>>>>>>> e907be14
<|MERGE_RESOLUTION|>--- conflicted
+++ resolved
@@ -272,11 +272,11 @@
     
 
 @pytest.mark.run
-<<<<<<< HEAD
 def test_bad_run_arguments() -> None:
     with sv_run.Run() as run:
         run.init("sdas", [34])
-=======
+
+
 def test_set_folder_details() -> None:
     with sv_run.Run() as run:
         folder_name: str ="/simvue_unit_test_folder"
@@ -287,5 +287,4 @@
     
     client = sv_cl.Client()
     assert (folder := client.get_folders([f"path == {folder_name}"])[0])["tags"] == tags
-    assert folder["description"] == description
->>>>>>> e907be14
+    assert folder["description"] == description