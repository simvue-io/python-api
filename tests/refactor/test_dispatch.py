--- conflicted
+++ resolved
@@ -170,9 +170,6 @@
     with pytest.raises(KeyError):
         dispatcher.add_item("blah", "z", False)
 
-<<<<<<< HEAD
-    trigger.set()
-=======
     trigger.set()
 
 
@@ -212,4 +209,3 @@
         assert check_dict[variable]["counter"] >= 1, f"Check of counter for dispatcher '{variable}' failed with count = {check_dict[variable]['counter']}"
     assert time.time() - start_time < time_threshold
 
->>>>>>> 8abb4f5d
