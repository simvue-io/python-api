--- conflicted
+++ resolved
@@ -62,11 +62,7 @@
     assert _folder.tags == _tags
     assert _folder_new.description == _description
     assert _folder.description == _description
-<<<<<<< HEAD
-    _folder.delete()
-=======
     _folder.delete(recursive=True, delete_runs=True, runs_only=False)
->>>>>>> b83a4a6a
 
 
 @pytest.mark.api
