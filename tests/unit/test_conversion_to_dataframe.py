--- conflicted
+++ resolved
@@ -1,8 +1,5 @@
-<<<<<<< HEAD
 import pytest
-=======
 from numpy import exp
->>>>>>> 158a5363
 from simvue.converters import to_dataframe
 
 @pytest.mark.local
