--- conflicted
+++ resolved
@@ -1,10 +1,6 @@
-<<<<<<< HEAD
 import pandas as pd
 from simvue.serialization import serialize_object
-=======
 import pytest
-from simvue.serialization import Serializer
->>>>>>> dca19749
 
 try:
     import pandas as pd
