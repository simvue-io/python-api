# This workflow will install Python dependencies, run tests and lint with a single version of Python
# For more information see: https://help.github.com/actions/language-and-framework-guides/using-python-with-github-actions

name: Simvue Client (Ubuntu)

on:
  push:
    branches: ["main", "dev", "hotfix/update-ci"]
  pull_request:
    branches: [ "main", "dev", "hotfix/update-ci" ]
  workflow_dispatch:

permissions:
  contents: read

concurrency:
  group: ${{ github.workflow }}-${{ github.ref }}
  cancel-in-progress: true

jobs:
  build:

    runs-on: ubuntu-latest
    timeout-minutes: 30
    steps:
    - uses: actions/checkout@v4
<<<<<<< HEAD
    - name: Set up Python 3.12
=======
    - name: Set up Python 3.13
>>>>>>> 0ccccfc8
      uses: actions/setup-python@v5
      with:
        python-version: "3.13"
    - name: Install dependencies
      run: python -m pip install poetry
    - name: Test with pytest
      run: |
        export SIMVUE_URL=${{ secrets.SIMVUE_URL }}
        export SIMVUE_TOKEN=${{ secrets.SIMVUE_TOKEN }}
        poetry install --all-extras
<<<<<<< HEAD
        poetry run python -m pip install torch --index-url https://download.pytorch.org/whl/cpu
        poetry run pytest tests/ -x --cov --cov-report=xml -m 'not scenario' -c /dev/null -p no:warnings -n 0 -v
=======
        # poetry run python -m pip install torch --index-url https://download.pytorch.org/whl/cpu FIXME: PyTorch current broken for Python3.13
        poetry run pytest -x --cov --cov-report=xml tests/unit/ tests/refactor/ -m 'not scenario' -c /dev/null -p no:warnings -n 0
>>>>>>> 0ccccfc8
    - name: Upload coverage reports to Codecov
      run: |
        curl -Os https://uploader.codecov.io/latest/linux/codecov
        chmod +x codecov
        ./codecov -t ${CODECOV_TOKEN}<|MERGE_RESOLUTION|>--- conflicted
+++ resolved
@@ -24,11 +24,7 @@
     timeout-minutes: 30
     steps:
     - uses: actions/checkout@v4
-<<<<<<< HEAD
-    - name: Set up Python 3.12
-=======
     - name: Set up Python 3.13
->>>>>>> 0ccccfc8
       uses: actions/setup-python@v5
       with:
         python-version: "3.13"
@@ -39,13 +35,8 @@
         export SIMVUE_URL=${{ secrets.SIMVUE_URL }}
         export SIMVUE_TOKEN=${{ secrets.SIMVUE_TOKEN }}
         poetry install --all-extras
-<<<<<<< HEAD
-        poetry run python -m pip install torch --index-url https://download.pytorch.org/whl/cpu
+        # poetry run python -m pip install torch --index-url https://download.pytorch.org/whl/cpu FIXME: PyTorch current broken for Python3.13
         poetry run pytest tests/ -x --cov --cov-report=xml -m 'not scenario' -c /dev/null -p no:warnings -n 0 -v
-=======
-        # poetry run python -m pip install torch --index-url https://download.pytorch.org/whl/cpu FIXME: PyTorch current broken for Python3.13
-        poetry run pytest -x --cov --cov-report=xml tests/unit/ tests/refactor/ -m 'not scenario' -c /dev/null -p no:warnings -n 0
->>>>>>> 0ccccfc8
     - name: Upload coverage reports to Codecov
       run: |
         curl -Os https://uploader.codecov.io/latest/linux/codecov
