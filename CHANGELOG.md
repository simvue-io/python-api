--- conflicted
+++ resolved
@@ -2,15 +2,11 @@
 
 ## Unreleased
 
-<<<<<<< HEAD
 * Supports Simvue server `>=0.1.0`.
 * Drop support for INI based configuration files.
 * Allow sending of nested metadata to the Simvue server.
-=======
 * Add support for defining Simvue run defaults using `tool.simvue` in a project `pyproject.toml` file.
-* Drop support for INI based configuration files.
 * Retrieve all metric values if `max_points` is unspecified or set to `None`.
->>>>>>> 5bb0a3e4
 
 ## [v1.1.1](https://github.com/simvue-io/client/releases/tag/v1.1.1) - 2024-10-22
 
