# Change Log

## Unreleased

<<<<<<< HEAD
- Added ability to include environment variables within metadata for runs.
=======
- Improve handling of Conda based environments in metadata collection.
>>>>>>> 7efd6769

## [v2.1.2](https://github.com/simvue-io/client/releases/tag/v2.1.2) - 2025-06-25

- Fixed issue in downloading files from tenant runs.
- Fixed bug in pagination whereby the count value specified by the user is ignored.
- Fixed bug where uploading larger files timed out leading to file of size 0B.
- Fixed bug where if the range or threshold of an alert is zero the alert type validation fails.
- Fixed bug in `Folder.ids` where `kwargs` were not being passed to `GET`.
- Ensured all threads have `daemon=True` to prevent hanging on termination.
- Added error when `close()` method is called within the `simvue.Run` context manager.

## [v2.1.1](https://github.com/simvue-io/client/releases/tag/v2.1.1) - 2025-04-25

- Changed from CO2 Signal to ElectricityMaps
- Fixed a number of bugs in how offline mode is handled with emissions
- Streamlined EmissionsMonitor class and handling
- Fixed bugs in client getting results from Simvue server arising from pagination
- Fixed bug in setting visibility in `run.init` method
- Default setting in `Client.get_runs` is now `show_shared=True`

## [v2.1.0](https://github.com/simvue-io/client/releases/tag/v2.1.0) - 2025-03-28

- Removed CodeCarbon dependence in favour of a slimmer solution using the CO2 Signal API.
- Added sorting to server queries, users can now specify to sort by columns during data retrieval from the database.
- Added pagination of results from server to reduce await time in responses.
- Added equivalent of folder details modification function to `Client` class.

## [v2.0.1](https://github.com/simvue-io/client/releases/tag/v2.0.1) - 2025-03-24

- Improvements to docstrings on methods, classes and functions.

## [v2.0.0](https://github.com/simvue-io/client/releases/tag/v2.0.0) - 2025-03-07

- Add new example notebooks
- Update and refactor examples to work with v2.0
- Fix bug in offline artifacts using wrong file path
- Change names of sustainability metrics
- Fix `Self` being used in typing Generators so that Simvue works with Python 3.10 in Conda
- Updated codecarbon to work with new API
- Codecarbon now works with offline mode
- Codecarbon metadata dict is now nested
- Add PID to sender lock file so it can recover from crashes
- Add accept Gzip encoding
- Fixed list of processes to add / remove from existing list of objects
- Add step to resource metrics
- Fix bug where process user alerts should not be overridden if manually set by the user
- Removed 'no config file' and 'unstaged changes' warnings from Offline mode as they do not apply
- Made `staging_check` not apply in Offline mode
- Added heartbeat functionality to Offline mode
- Moved away from `FlatDict` module for metadata collection, fixes Simvue in Jupyter notebooks
- Fixed `reconnect()` by setting `read_only` to False and added tests
- Fixed resource metrics collection to return measurement on startup and use short interval for more accurate measurements
- Fixed `set_pid` so that resource metrics are also collected for child processes of it
- Improved sender by having all cached files read at start and lock file so only one sender runs at once
- Added `name` option in `log_alert` and added tests
- Fixed client `get_alerts` and improved tests
- Removed all server config checks in Offline mode
- Fixed `add_alerts` so that it now works with both IDs and names
- Improved alert and folder deduplication methods to rely on 409 responses from server upon creation
- Added `attach_to_run` option to create alerts methods so that alerts can be created without a run attached
- Improved merging of local staging file and \_staged dict using `deepmerge` - fixes bugs with tags, alerts and metadata in offline mode
- Added `started`, `created` and `ended` timestamps to runs in offline mode
- Remove all erronous server calls in offline mode
- Fixed method to find simvue.toml config files, now just looks in cwd and home
- Added run notification option to `run.init` so that users can now get emails upon their runs completing
- Fixed artifact retrieval by run so that `category` parameter works correctly
- Fixed bug where file artifacts wouldn't be saved correctly in offline mode if sender runs in different location to script
- Fixed bug where DEBUG log messages were spamming to the console
- Fixed link to run dashboard printed to the console by removing `/api`
- Fixed bug where offline mode wouldn't work if no run name provided
- Fixed bug where errors would be thrown if a traceback was logged as an event when a run was already terminated
- Fixed hierarchical artifact retrieval to maintain directory structure
- Loosened Numpy requirement to >2.0.0
- Add support for defining Simvue run defaults using `tool.simvue` in a project `pyproject.toml` file.
- Drop support for INI based configuration files.
- Retrieve all metric values if `max_points` is unspecified or set to `None`.
- Add support for PyTorch in Python 3.13
- Create lower level API for directly interacting with the Simvue RestAPI endpoints.
- **Removes support for Python <3.10 due to dependency constraints.**
- Separates `create_alert` into specific methods `create_event_alert` etc.
- Adds additional functionality and support for offline mode.
- Support for Simvue servers `>=3`.

## [v1.1.4](https://github.com/simvue-io/python-api/releases/tag/v1.1.4) - 2024-12-11

- Remove incorrect identifier reference for latest Simvue servers during reconnection.
- Fixed missing online mode selection when retrieving configuration for `Client` class.

## [v1.1.3](https://github.com/simvue-io/python-api/releases/tag/v1.1.3) - 2024-12-09

- Fixed bug with `requirements.txt` metadata read.
- Added Simvue server version check.
- Remove checking of server version in offline mode and add default run mode to configuration options.
- Fix offline mode class initialisation, and propagation of configuration.

## [v1.1.2](https://github.com/simvue-io/python-api/releases/tag/v1.1.2) - 2024-11-06

- Fix bug in offline mode directory retrieval.

## [v1.1.1](https://github.com/simvue-io/python-api/releases/tag/v1.1.1) - 2024-10-22

- Add missing `offline.cache` key to TOML config.
- Fix repetition of server URL validation for each call to configuration.

## [v1.1.0](https://github.com/simvue-io/python-api/releases/tag/v1.1.0) - 2024-10-21

- Add option to specify a callback executed when an alert is triggered for a run.
- Allow retrieval of all alerts when no constraints are specified.
- Add carbon emissions statistics as optional metrics.
- Include Python and Rust environment metadata.
- Allow the disabling of heartbeat to allow runs to continue indefinitely.
- Verify Simvue server URL as early as possible.
- Indicate the source used for token and URL.
- Migrate to `simvue.toml` from `simvue.ini`, allowing more defaults to be set during runs.

## [v1.0.6](https://github.com/simvue-io/python-api/releases/tag/v1.0.6) - 2024-10-10

- Fix incorrect usage of `retry` when attempting connections to the server.

## [v1.0.5](https://github.com/simvue-io/python-api/releases/tag/v1.0.5) - 2024-10-09

- Ensure all functionality is deactivated when mode is set to `disabled`.
- When an exception is thrown an event is sent to Simvue displaying the traceback.
- If `add_process` is used and an exception is thrown, `.err` and `.out` files are still uploaded.

## [v1.0.4](https://github.com/simvue-io/python-api/releases/tag/v1.0.4) - 2024-09-24

- Set resource metrics to be recorded by default.

## [v1.0.3](https://github.com/simvue-io/python-api/releases/tag/v1.0.3) - 2024-09-23

- Fix issue of hanging threads when exception raised by script using the API.

## [v1.0.2](https://github.com/simvue-io/python-api/releases/tag/v1.0.2) - 2024-08-21

- Fix incorrect HTTP status code in `Client` when checking if object exists.
- Fix issue with `running=False` when launching a `Run` caused by incorrect system metadata being sent to the server.

## [v1.0.1](https://github.com/simvue-io/python-api/releases/tag/v1.0.1) - 2024-07-16

- Fix to `add_process` with list of strings as arguments, the executable no longer returns the string `"None"`.
- Fix callbacks and triggers for `add_process` being executed only on `Run` class termination, not on process completion.

## [v1.0.0](https://github.com/simvue-io/python-api/releases/tag/v1.0.0) - 2024-06-14

- Refactor and re-write of codebase to align with latest developments in version 2 of the Simvue server.
- Added `Executor` to Simvue runs allowing users to start shell based processes as part of a run and handle termination of these.
- Removal of obsolete functions due to server change, and renaming of functions and parameters (see [documentation](https://docs.simvue.io)).
- Added pre-request validation to both `Client` and `Run` class methods via Pydantic.
- Separation of save functionality into `save_file` and `save_object`.
- Fixed issue whereby metrics would still have to wait for the next iteration of dispatch before being sent to the server, even if the queue was not full.
- Added support for `'user'` alerts.

## [v0.14.3](https://github.com/simvue-io/python-api/releases/tag/v0.14.3) - 2023-06-29

- Ensure import of the `requests` module is only done if actually used.

## [v0.14.0](https://github.com/simvue-io/python-api/releases/tag/v0.14.0) - 2023-04-04

- Added a method to the `Client` class for retrieving events.

## [v0.13.3](https://github.com/simvue-io/python-api/releases/tag/v0.13.3) - 2023-04-04

- Allow files (`input` and `code` only) to be saved for runs in the `created` state.
- Allow metadata and tags to be updated for runs in the `created` state.

## [v0.13.2](https://github.com/simvue-io/python-api/releases/tag/v0.13.2) - 2023-04-04

- Added `plot_metrics` method to the `Client` class to simplify plotting metrics.
- (Bug fix) `reconnect` works without a uuid being specified when `offline` mode isn't being used.
- (Bug fix) Restrict version of Pydantic to prevent v2 from accidentally being used.

## [v0.13.1](https://github.com/simvue-io/python-api/releases/tag/v0.13.1) - 2023-03-28

- Set `sample_by` to 0 by default (no sampling) in `get_metrics_multiple`.

## [v0.13.0](https://github.com/simvue-io/python-api/releases/tag/v0.13.0) - 2023-03-28

- Added methods to the `Client` class for retrieving metrics.
- CPU architecture and processor obtained on Apple hardware.
- Client now reports to server when files have been successfully uploaded.
- `User-Agent` header now included in HTTP requests.

## [v0.12.0](https://github.com/simvue-io/python-api/releases/tag/v0.12.0) - 2023-03-13

- Add methods to the `Client` class for deleting runs and folders.
- Confusing messages about `process no longer exists` or `NVML Shared Library Not Found` no longer displayed.

## [v0.11.4](https://github.com/simvue-io/python-api/releases/tag/v0.11.4) - 2023-03-13

- (Bug fix) Ensure `simvue_sender` can be run when installed from PyPI.
- (Bug fix) Runs created in `offline` mode using a context manager weren't automatically closed.

## [v0.11.3](https://github.com/simvue-io/python-api/releases/tag/v0.11.3) - 2023-03-07

- Added logging messages for debugging when debug level set to `debug`.

## [v0.11.2](https://github.com/simvue-io/python-api/releases/tag/v0.11.2) - 2023-03-06

- Raise exceptions in `Client` class methods if run does not exist or artifact does not exist.
- (Bug fix) `list_artifacts` optional category restriction now works.

## [v0.11.1](https://github.com/simvue-io/python-api/releases/tag/v0.11.1) - 2023-03-05

- Support different runs having different metadata in `get_runs` dataframe output.
- (Bug fix) Error message when creating a duplicate run is now more clear.
- (Bug fix) Correction to stopping the worker thread in situations where the run never started.

## [v0.11.0](https://github.com/simvue-io/python-api/releases/tag/v0.11.0) - 2023-03-04

- Support optional dataframe output from `get_runs`.

## [v0.10.1](https://github.com/simvue-io/python-api/releases/tag/v0.10.1) - 2023-03-03

- The worker process now no longer gives a long delay when a run has finished (now at most ~1 second).
- The worker process ends when the `Run()` context ends or `close` is called, rather than only when the main process exits.

## [v0.10.0](https://github.com/simvue-io/python-api/releases/tag/v0.10.0) - 2023-02-07

- The `client` class can now be used to retrieve runs.

## [v0.9.1](https://github.com/simvue-io/python-api/releases/tag/v0.9.1) - 2023-01-25

- (Bug fix) Retries in POST/PUTs to REST APIs didn't happen.
- Warn users if `allow_pickle=True` is required.

## [v0.9.0](https://github.com/simvue-io/python-api/releases/tag/v0.9.0) - 2023-01-25

- Set status to `failed` or `terminated` if the context manager is used and there is an exception.

## [v0.8.0](https://github.com/simvue-io/python-api/releases/tag/v0.8.0) - 2023-01-23

- Support NumPy arrays, PyTorch tensors, Matplotlib and Plotly plots and picklable Python objects as artifacts.
- (Bug fix) Events in offline mode didn't work.

## [v0.7.2](https://github.com/simvue-io/python-api/releases/tag/v0.7.2) - 2023-01-08

- Pydantic model is used for input validation.
- Support NaN, -inf and inf in metadata and metrics.

## [v0.7.0](https://github.com/simvue-io/python-api/releases/tag/v0.7.0) - 2022-12-05

- Collect CPU, GPU and memory resource metrics.
- Automatically delete temporary files used in offline mode once runs have entered a terminal state.
- Warn users if their access token has expired.
- Remove dependency on the randomname module, instead handle name generation server side.

## [v0.6.0](https://github.com/simvue-io/python-api/releases/tag/v0.6.0) - 2022-11-07

- `offline` and `disabled` options replaced with single `mode` flag.

## [v0.5.0](https://github.com/simvue-io/python-api/releases/tag/v0.5.0) - 2022-11-03

- Added option to disable all monitoring.

## [v0.4.0](https://github.com/simvue-io/python-api/releases/tag/v0.4.0) - 2022-11-03

- Offline mode added, enabling tracking of simulations running on worker nodes without outgoing network access.
- Argument to `init` enabling runs to be left in the `created` state changed from `status="created"` to `running=True`.
- Improvements to error handling.

## [v0.3.0](https://github.com/simvue-io/python-api/releases/tag/v0.3.0) - 2022-10-31

- Update `add_alert` method to support either metrics or events based alerts.

## [v0.2.0](https://github.com/simvue-io/python-api/releases/tag/v0.2.0) - 2022-10-26

- The previous `Simvue` class has been split into `Run` and `Client`. When creating a run use the new `Run` class rather than `Simvue`.

## [v0.1.0](https://github.com/simvue-io/client/releases/tag/v0.1.0) - 2022-10-25

- First release.<|MERGE_RESOLUTION|>--- conflicted
+++ resolved
@@ -2,11 +2,8 @@
 
 ## Unreleased
 
-<<<<<<< HEAD
 - Added ability to include environment variables within metadata for runs.
-=======
 - Improve handling of Conda based environments in metadata collection.
->>>>>>> 7efd6769
 
 ## [v2.1.2](https://github.com/simvue-io/client/releases/tag/v2.1.2) - 2025-06-25
 
