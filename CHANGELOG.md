--- conflicted
+++ resolved
@@ -1,17 +1,14 @@
 # Change log
 
-<<<<<<< HEAD
 ## Unreleased
 
 * Add support for defining Simvue run defaults using `tool.simvue` in a project `pyproject.toml` file.
 * Drop support for INI based configuration files.
 * Retrieve all metric values if `max_points` is unspecified or set to `None`.
-=======
 ## [v1.1.4](https://github.com/simvue-io/client/releases/tag/v1.1.4) - 2024-12-11
 
 * Remove incorrect identifier reference for latest Simvue servers during reconnection.
 * Fixed missing online mode selection when retrieving configuration for `Client` class.
->>>>>>> ccea2a36
 
 ## [v1.1.3](https://github.com/simvue-io/client/releases/tag/v1.1.3) - 2024-12-09
 
