# Change log
<<<<<<< HEAD
## Unreleased
* Removed CodeCarbon dependence in favour of a slimmer solution using the CO2 Signal API.
=======

## Unreleased
* Added sorting to server queries, users can now specify to sort by columns during data retrieval from the database.
>>>>>>> 21409b2d
## [v2.0.1](https://github.com/simvue-io/client/releases/tag/v2.0.1) - 2025-03-24
* Improvements to docstrings on methods, classes and functions.
## [v2.0.0](https://github.com/simvue-io/client/releases/tag/v2.0.0) - 2025-03-07
* Add new example notebooks
* Update and refactor examples to work with v2.0
* Fix bug in offline artifacts using wrong file path
* Change names of sustainability metrics
* Fix `Self` being used in typing Generators so that Simvue works with Python 3.10 in Conda
* Updated codecarbon to work with new API
* Codecarbon now works with offline mode
* Codecarbon metadata dict is now nested
* Add PID to sender lock file so it can recover from crashes
* Add accept Gzip encoding
* Fixed list of processes to add / remove from existing list of objects
* Add step to resource metrics
* Fix bug where process user alerts should not be overridden if manually set by the user
* Removed 'no config file' and 'unstaged changes' warnings from Offline mode as they do not apply
* Made `staging_check` not apply in Offline mode
* Added heartbeat functionality to Offline mode
* Moved away from `FlatDict` module for metadata collection, fixes Simvue in Jupyter notebooks
* Fixed `reconnect()` by setting `read_only` to False and added tests
* Fixed resource metrics collection to return measurement on startup and use short interval for more accurate measurements
* Fixed `set_pid` so that resource metrics are also collected for child processes of it
* Improved sender by having all cached files read at start and lock file so only one sender runs at once
* Added `name` option in `log_alert` and added tests
* Fixed client `get_alerts` and improved tests
* Removed all server config checks in Offline mode
* Fixed `add_alerts` so that it now works with both IDs and names
* Improved alert and folder deduplication methods to rely on 409 responses from server upon creation
* Added `attach_to_run` option to create alerts methods so that alerts can be created without a run attached
* Improved merging of local staging file and _staged dict using `deepmerge` - fixes bugs with tags, alerts and metadata in offline mode
* Added `started`, `created` and `ended` timestamps to runs in offline mode
* Remove all erronous server calls in offline mode
* Fixed method to find simvue.toml config files, now just looks in cwd and home
* Added run notification option to `run.init` so that users can now get emails upon their runs completing
* Fixed artifact retrieval by run so that `category` parameter works correctly
* Fixed bug where file artifacts wouldn't be saved correctly in offline mode if sender runs in different location to script
* Fixed bug where DEBUG log messages were spamming to the console
* Fixed link to run dashboard printed to the console by removing `/api`
* Fixed bug where offline mode wouldn't work if no run name provided
* Fixed bug where errors would be thrown if a traceback was logged as an event when a run was already terminated
* Fixed hierarchical artifact retrieval to maintain directory structure
* Loosened Numpy requirement to >2.0.0
* Add support for defining Simvue run defaults using `tool.simvue` in a project `pyproject.toml` file.
* Drop support for INI based configuration files.
* Retrieve all metric values if `max_points` is unspecified or set to `None`.
* Add support for PyTorch in Python 3.13
* Create lower level API for directly interacting with the Simvue RestAPI endpoints.
* **Removes support for Python <3.10 due to dependency constraints.**
* Separates `create_alert` into specific methods `create_event_alert` etc.
* Adds additional functionality and support for offline mode.
* Support for Simvue servers `>=3`.

## [v1.1.4](https://github.com/simvue-io/python-api/releases/tag/v1.1.4) - 2024-12-11

* Remove incorrect identifier reference for latest Simvue servers during reconnection.
* Fixed missing online mode selection when retrieving configuration for `Client` class.

## [v1.1.3](https://github.com/simvue-io/python-api/releases/tag/v1.1.3) - 2024-12-09

* Fixed bug with `requirements.txt` metadata read.
* Added Simvue server version check.
* Remove checking of server version in offline mode and add default run mode to configuration options.
* Fix offline mode class initialisation, and propagation of configuration.

## [v1.1.2](https://github.com/simvue-io/python-api/releases/tag/v1.1.2) - 2024-11-06

* Fix bug in offline mode directory retrieval.

## [v1.1.1](https://github.com/simvue-io/python-api/releases/tag/v1.1.1) - 2024-10-22

* Add missing `offline.cache` key to TOML config.
* Fix repetition of server URL validation for each call to configuration.

## [v1.1.0](https://github.com/simvue-io/python-api/releases/tag/v1.1.0) - 2024-10-21

* Add option to specify a callback executed when an alert is triggered for a run.
* Allow retrieval of all alerts when no constraints are specified.
* Add carbon emissions statistics as optional metrics.
* Include Python and Rust environment metadata.
* Allow the disabling of heartbeat to allow runs to continue indefinitely.
* Verify Simvue server URL as early as possible.
* Indicate the source used for token and URL.
* Migrate to `simvue.toml` from `simvue.ini`, allowing more defaults to be set during runs.

## [v1.0.6](https://github.com/simvue-io/python-api/releases/tag/v1.0.6) - 2024-10-10

* Fix incorrect usage of `retry` when attempting connections to the server.

## [v1.0.5](https://github.com/simvue-io/python-api/releases/tag/v1.0.5) - 2024-10-09

* Ensure all functionality is deactivated when mode is set to `disabled`.
* When an exception is thrown an event is sent to Simvue displaying the traceback.
* If `add_process` is used and an exception is thrown, `.err` and `.out` files are still uploaded.

## [v1.0.4](https://github.com/simvue-io/python-api/releases/tag/v1.0.4) - 2024-09-24

* Set resource metrics to be recorded by default.

## [v1.0.3](https://github.com/simvue-io/python-api/releases/tag/v1.0.3) - 2024-09-23

* Fix issue of hanging threads when exception raised by script using the API.

## [v1.0.2](https://github.com/simvue-io/python-api/releases/tag/v1.0.2) - 2024-08-21

* Fix incorrect HTTP status code in `Client` when checking if object exists.
* Fix issue with `running=False` when launching a `Run` caused by incorrect system metadata being sent to the server.

## [v1.0.1](https://github.com/simvue-io/python-api/releases/tag/v1.0.1) - 2024-07-16

* Fix to `add_process` with list of strings as arguments, the executable no longer returns the string `"None"`.
* Fix callbacks and triggers for `add_process` being executed only on `Run` class termination, not on process completion.

## [v1.0.0](https://github.com/simvue-io/python-api/releases/tag/v1.0.0) - 2024-06-14

* Refactor and re-write of codebase to align with latest developments in version 2 of the Simvue server.
* Added `Executor` to Simvue runs allowing users to start shell based processes as part of a run and handle termination of these.
* Removal of obsolete functions due to server change, and renaming of functions and parameters (see [documentation](https://docs.simvue.io)).
* Added pre-request validation to both `Client` and `Run` class methods via Pydantic.
* Separation of save functionality into `save_file` and `save_object`.
* Fixed issue whereby metrics would still have to wait for the next iteration of dispatch before being sent to the server, even if the queue was not full.
* Added support for `'user'` alerts.

## [v0.14.3](https://github.com/simvue-io/python-api/releases/tag/v0.14.3) - 2023-06-29

* Ensure import of the `requests` module is only done if actually used.

## [v0.14.0](https://github.com/simvue-io/python-api/releases/tag/v0.14.0) - 2023-04-04

* Added a method to the `Client` class for retrieving events.

## [v0.13.3](https://github.com/simvue-io/python-api/releases/tag/v0.13.3) - 2023-04-04

* Allow files (`input` and `code` only) to be saved for runs in the `created` state.
* Allow metadata and tags to be updated for runs in the `created` state.

## [v0.13.2](https://github.com/simvue-io/python-api/releases/tag/v0.13.2) - 2023-04-04

* Added `plot_metrics` method to the `Client` class to simplify plotting metrics.
* (Bug fix) `reconnect` works without a uuid being specified when `offline` mode isn't being used.
* (Bug fix) Restrict version of Pydantic to prevent v2 from accidentally being used.

## [v0.13.1](https://github.com/simvue-io/python-api/releases/tag/v0.13.1) - 2023-03-28

* Set `sample_by` to 0 by default (no sampling) in `get_metrics_multiple`.

## [v0.13.0](https://github.com/simvue-io/python-api/releases/tag/v0.13.0) - 2023-03-28

* Added methods to the `Client` class for retrieving metrics.
* CPU architecture and processor obtained on Apple hardware.
* Client now reports to server when files have been successfully uploaded.
* `User-Agent` header now included in HTTP requests.

## [v0.12.0](https://github.com/simvue-io/python-api/releases/tag/v0.12.0) - 2023-03-13

* Add methods to the `Client` class for deleting runs and folders.
* Confusing messages about `process no longer exists` or `NVML Shared Library Not Found` no longer displayed.

## [v0.11.4](https://github.com/simvue-io/python-api/releases/tag/v0.11.4) - 2023-03-13

* (Bug fix) Ensure `simvue_sender` can be run when installed from PyPI.
* (Bug fix) Runs created in `offline` mode using a context manager weren't automatically closed.

## [v0.11.3](https://github.com/simvue-io/python-api/releases/tag/v0.11.3) - 2023-03-07

* Added logging messages for debugging when debug level set to `debug`.

## [v0.11.2](https://github.com/simvue-io/python-api/releases/tag/v0.11.2) - 2023-03-06

* Raise exceptions in `Client` class methods if run does not exist or artifact does not exist.
* (Bug fix) `list_artifacts` optional category restriction now works.

## [v0.11.1](https://github.com/simvue-io/python-api/releases/tag/v0.11.1) - 2023-03-05

* Support different runs having different metadata in `get_runs` dataframe output.
* (Bug fix) Error message when creating a duplicate run is now more clear.
* (Bug fix) Correction to stopping the worker thread in situations where the run never started.

## [v0.11.0](https://github.com/simvue-io/python-api/releases/tag/v0.11.0) - 2023-03-04

* Support optional dataframe output from `get_runs`.

## [v0.10.1](https://github.com/simvue-io/python-api/releases/tag/v0.10.1) - 2023-03-03

* The worker process now no longer gives a long delay when a run has finished (now at most ~1 second).
* The worker process ends when the `Run()` context ends or `close` is called, rather than only when the main process exits.

## [v0.10.0](https://github.com/simvue-io/python-api/releases/tag/v0.10.0) - 2023-02-07

* The `client` class can now be used to retrieve runs.

## [v0.9.1](https://github.com/simvue-io/python-api/releases/tag/v0.9.1) - 2023-01-25

* (Bug fix) Retries in POST/PUTs to REST APIs didn't happen.
* Warn users if `allow_pickle=True` is required.

## [v0.9.0](https://github.com/simvue-io/python-api/releases/tag/v0.9.0) - 2023-01-25

* Set status to `failed` or `terminated` if the context manager is used and there is an exception.

## [v0.8.0](https://github.com/simvue-io/python-api/releases/tag/v0.8.0) - 2023-01-23

* Support NumPy arrays, PyTorch tensors, Matplotlib and Plotly plots and picklable Python objects as artifacts.
* (Bug fix) Events in offline mode didn't work.

## [v0.7.2](https://github.com/simvue-io/python-api/releases/tag/v0.7.2) - 2023-01-08

* Pydantic model is used for input validation.
* Support NaN, -inf and inf in metadata and metrics.

## [v0.7.0](https://github.com/simvue-io/python-api/releases/tag/v0.7.0) - 2022-12-05

* Collect CPU, GPU and memory resource metrics.
* Automatically delete temporary files used in offline mode once runs have entered a terminal state.
* Warn users if their access token has expired.
* Remove dependency on the randomname module, instead handle name generation server side.

## [v0.6.0](https://github.com/simvue-io/python-api/releases/tag/v0.6.0) - 2022-11-07

* `offline` and `disabled` options replaced with single `mode` flag.

## [v0.5.0](https://github.com/simvue-io/python-api/releases/tag/v0.5.0) - 2022-11-03

* Added option to disable all monitoring.

## [v0.4.0](https://github.com/simvue-io/python-api/releases/tag/v0.4.0) - 2022-11-03

* Offline mode added, enabling tracking of simulations running on worker nodes without outgoing network access.
* Argument to `init` enabling runs to be left in the `created` state changed from `status="created"` to `running=True`.
* Improvements to error handling.

## [v0.3.0](https://github.com/simvue-io/python-api/releases/tag/v0.3.0) - 2022-10-31

* Update `add_alert` method to support either metrics or events based alerts.

## [v0.2.0](https://github.com/simvue-io/python-api/releases/tag/v0.2.0) - 2022-10-26

* The previous `Simvue` class has been split into `Run` and `Client`. When creating a run use the new `Run` class rather than `Simvue`.

## [v0.1.0](https://github.com/simvue-io/client/releases/tag/v0.1.0) - 2022-10-25

* First release.<|MERGE_RESOLUTION|>--- conflicted
+++ resolved
@@ -1,12 +1,7 @@
 # Change log
-<<<<<<< HEAD
 ## Unreleased
 * Removed CodeCarbon dependence in favour of a slimmer solution using the CO2 Signal API.
-=======
-
-## Unreleased
 * Added sorting to server queries, users can now specify to sort by columns during data retrieval from the database.
->>>>>>> 21409b2d
 ## [v2.0.1](https://github.com/simvue-io/client/releases/tag/v2.0.1) - 2025-03-24
 * Improvements to docstrings on methods, classes and functions.
 ## [v2.0.0](https://github.com/simvue-io/client/releases/tag/v2.0.0) - 2025-03-07
