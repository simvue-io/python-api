# This CITATION.cff file was generated with cffinit.
# Visit https://bit.ly/cffinit to generate yours today!

cff-version: 1.2.0
title: Simvue
message: >-
  If you use this software, please cite it using the
  metadata from this file.
type: software
authors:
  - given-names: Andrew
    family-names: Lahiff
    affiliation: United Kingdom Atomic Energy Authority
    orcid: 'https://orcid.org/0000-0002-2785-4116'
  - given-names: Aby
    family-names: Abraham
    affiliation: United Kingdom Atomic Energy Authority
  - given-names: Vignesh
    family-names: Gopakumar
    orcid: 'https://orcid.org/0000-0002-6773-1049'
    affiliation: United Kingdom Atomic Energy Authority
  - given-names: Kristian
    family-names: Zarebski
    affiliation: United Kingdom Atomic Energy Authority
    orcid: 'https://orcid.org/0000-0002-6773-1049'
  - given-names: Matthew
    family-names: Field
    affiliation: United Kingdom Atomic Energy Authority
  - given-names: James
    family-names: Panayis
    affiliation: United Kingdom Atomic Energy Authority
repository-code: 'https://github.com/simvue-io/client'
url: 'https://simvue.io/'
abstract: >-
  Simvue allows users to organise and gain insights in simulations,
  processing tasks and AI/ML training by capturing metadata and
  data combined with real-time monitoring, logging and alerting.
keywords:
  - tracking
  - monitoring
  - metrics
  - alerting
  - simulation
license: Apache-2.0
<<<<<<< HEAD
commit: 88bdd861e01153a2853191c0a8d1bb64dfabe296
version: 2.0.0
date-released: '2025-03-07'
=======
commit: 5084f9c17ae4b7f77e188f5aa8a51ebd3f790c9e
version: 2.0.1
date-released: '2025-03-24'
references:
- title: mlco2/codecarbon
  version: v2.8.2
  type: software
  date-released: 2024-12-08
  doi: 10.5281/zenodo.14518377
  url: https://doi.org/10.5281/zenodo.14518377
  repository-code: https://github.com/mlco2/codecarbon
  authors:
    - given-names: Benoit
      family-names: Courty
    - given-names: Victor
      family-names: Schmidt
    - given-names: Sasha
      family-names: Luccioni
    - given-names: Goyal
      family-names: Kamal
    - given-names: Marion
      family-names: Coutarel
    - given-names: Boris
      family-names: Feld
    - given-names: Jérémy
      family-names: Lecourt
    - given-names: Liam
      family-names: Connell
    - given-names: Amine
      family-names: Saboni
    - given-names: Mathilde
      family-names: Léval
    - given-names: Luis
      family-names: Blanche
    - given-names: Alexis
      family-names: Cruveiller
    - given-names: Franklin
      family-names: Zhao
    - given-names: Aditya
      family-names: Joshi
    - given-names: Alexis
      family-names: Bogroff
    - given-names: Hugues
      family-names: de Lavoreille
    - given-names: Niko
      family-names: Laskaris
    - given-names: Edoardo
      family-names: Abati
    - given-names: Douglas
      family-names: Blank
    - given-names: Ziyao
      family-names: Wang
    - given-names: Armin
      family-names: Catovic
    - given-names: Marc
      family-names: Alencon
    - given-names: Michał
      family-names: Stęchły
    - given-names: Christian
      family-names: Bauer
    - given-names: Lucas Otávio N.
      family-names: de Araújo
    - given-names: Minerva
      family-names: Books
>>>>>>> 065dcde7
<|MERGE_RESOLUTION|>--- conflicted
+++ resolved
@@ -42,73 +42,5 @@
   - alerting
   - simulation
 license: Apache-2.0
-<<<<<<< HEAD
-commit: 88bdd861e01153a2853191c0a8d1bb64dfabe296
-version: 2.0.0
-date-released: '2025-03-07'
-=======
-commit: 5084f9c17ae4b7f77e188f5aa8a51ebd3f790c9e
 version: 2.0.1
-date-released: '2025-03-24'
-references:
-- title: mlco2/codecarbon
-  version: v2.8.2
-  type: software
-  date-released: 2024-12-08
-  doi: 10.5281/zenodo.14518377
-  url: https://doi.org/10.5281/zenodo.14518377
-  repository-code: https://github.com/mlco2/codecarbon
-  authors:
-    - given-names: Benoit
-      family-names: Courty
-    - given-names: Victor
-      family-names: Schmidt
-    - given-names: Sasha
-      family-names: Luccioni
-    - given-names: Goyal
-      family-names: Kamal
-    - given-names: Marion
-      family-names: Coutarel
-    - given-names: Boris
-      family-names: Feld
-    - given-names: Jérémy
-      family-names: Lecourt
-    - given-names: Liam
-      family-names: Connell
-    - given-names: Amine
-      family-names: Saboni
-    - given-names: Mathilde
-      family-names: Léval
-    - given-names: Luis
-      family-names: Blanche
-    - given-names: Alexis
-      family-names: Cruveiller
-    - given-names: Franklin
-      family-names: Zhao
-    - given-names: Aditya
-      family-names: Joshi
-    - given-names: Alexis
-      family-names: Bogroff
-    - given-names: Hugues
-      family-names: de Lavoreille
-    - given-names: Niko
-      family-names: Laskaris
-    - given-names: Edoardo
-      family-names: Abati
-    - given-names: Douglas
-      family-names: Blank
-    - given-names: Ziyao
-      family-names: Wang
-    - given-names: Armin
-      family-names: Catovic
-    - given-names: Marc
-      family-names: Alencon
-    - given-names: Michał
-      family-names: Stęchły
-    - given-names: Christian
-      family-names: Bauer
-    - given-names: Lucas Otávio N.
-      family-names: de Araújo
-    - given-names: Minerva
-      family-names: Books
->>>>>>> 065dcde7
+date-released: '2025-03-24'